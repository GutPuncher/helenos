#
# Copyright (c) 2006 Ondrej Palkovsky
# Copyright (c) 2009 Martin Decky
# All rights reserved.
#
# Redistribution and use in source and binary forms, with or without
# modification, are permitted provided that the following conditions
# are met:
#
# - Redistributions of source code must retain the above copyright
#   notice, this list of conditions and the following disclaimer.
# - Redistributions in binary form must reproduce the above copyright
#   notice, this list of conditions and the following disclaimer in the
#   documentation and/or other materials provided with the distribution.
# - The name of the author may not be used to endorse or promote products
#   derived from this software without specific prior written permission.
#
# THIS SOFTWARE IS PROVIDED BY THE AUTHOR ``AS IS'' AND ANY EXPRESS OR
# IMPLIED WARRANTIES, INCLUDING, BUT NOT LIMITED TO, THE IMPLIED WARRANTIES
# OF MERCHANTABILITY AND FITNESS FOR A PARTICULAR PURPOSE ARE DISCLAIMED.
# IN NO EVENT SHALL THE AUTHOR BE LIABLE FOR ANY DIRECT, INDIRECT,
# INCIDENTAL, SPECIAL, EXEMPLARY, OR CONSEQUENTIAL DAMAGES (INCLUDING, BUT
# NOT LIMITED TO, PROCUREMENT OF SUBSTITUTE GOODS OR SERVICES; LOSS OF USE,
# DATA, OR PROFITS; OR BUSINESS INTERRUPTION) HOWEVER CAUSED AND ON ANY
# THEORY OF LIABILITY, WHETHER IN CONTRACT, STRICT LIABILITY, OR TORT
# (INCLUDING NEGLIGENCE OR OTHERWISE) ARISING IN ANY WAY OUT OF THE USE OF
# THIS SOFTWARE, EVEN IF ADVISED OF THE POSSIBILITY OF SUCH DAMAGE.
#

## General platform options

% Platform
@ "abs32le" abstract 32-bit little endian
@ "amd64" AMD64/Intel EM64T (PC)
@ "arm32" ARM 32-bit
@ "ia32" Intel IA-32 (PC)
@ "ia64" Intel IA-64
@ "mips32" MIPS 32-bit
@ "ppc32" PowerPC 32-bit (iMac G4)
@ "sparc64" Sun UltraSPARC 64-bit
! PLATFORM (choice)

% Machine type
@ "msim" MSIM
@ "bgxemul" GXEmul big endian
@ "lgxemul" GXEmul little endian
! [PLATFORM=mips32] MACHINE (choice)

% Machine type
@ "i460GX" i460GX chipset machine
@ "ski" Ski ia64 simulator
! [PLATFORM=ia64] MACHINE (choice)

% Machine type
@ "generic" Generic Sun workstation or server
@ "serengeti" Serengeti system
! [PLATFORM=sparc64] MACHINE (choice)

% Machine type
@ "gta02" GTA02 / Neo FreeRunner
@ "testarm" GXEmul Testarm
@ "integratorcp" Integratorcp
! [PLATFORM=arm32] MACHINE (choice)

% CPU type
@ "pentium4" Pentium 4
@ "pentium3" Pentium 3
@ "core" Core Solo/Duo
@ "athlon_xp" Athlon XP
@ "athlon_mp" Athlon MP
! [PLATFORM=ia32] PROCESSOR (choice)

% CPU type
@ "opteron" Opteron
! [PLATFORM=amd64] PROCESSOR (choice)

% CPU type
@ "us" UltraSPARC I-II subarchitecture
@ "us3" UltraSPARC III-IV subarchitecture
@ "sun4v" Niagara (sun4v)
! [PLATFORM=sparc64&MACHINE=generic] PROCESSOR (choice)

% CPU type
@ "us3"
! [PLATFORM=sparc64&MACHINE=serengeti] PROCESSOR (choice)

% RAM disk format
@ "tmpfs" TMPFS image
@ "fat" FAT16 image
! RDFMT (choice)


## Mapping between platform and kernel architecture

% Kernel architecture
@ "abs32le"
! [PLATFORM=abs32le] KARCH (choice)

% Kernel architecture
@ "amd64"
! [PLATFORM=amd64] KARCH (choice)

% Kernel architecture
@ "arm32"
! [PLATFORM=arm32] KARCH (choice)

% Kernel architecture
@ "ia32"
! [PLATFORM=ia32] KARCH (choice)

% Kernel architecture
@ "ia32xen"
! [PLATFORM=ia32xen] KARCH (choice)

% Kernel architecture
@ "ia64"
! [PLATFORM=ia64] KARCH (choice)

% Kernel architecture
@ "mips32"
! [PLATFORM=mips32] KARCH (choice)

% Kernel architecture
@ "ppc32"
! [PLATFORM=ppc32] KARCH (choice)

% Kernel architecture
@ "ppc64"
! [PLATFORM=ppc64] KARCH (choice)

% Kernel architecture
@ "sparc64"
! [PLATFORM=sparc64] KARCH (choice)


## Mapping between platform and user space architecture

% User space architecture
@ "abs32le"
! [PLATFORM=abs32le] UARCH (choice)

% User space architecture
@ "amd64"
! [PLATFORM=amd64] UARCH (choice)

% User space architecture
@ "arm32"
! [PLATFORM=arm32] UARCH (choice)

% User space architecture
@ "ia32"
! [PLATFORM=ia32|PLATFORM=ia32xen] UARCH (choice)

% User space architecture
@ "ia64"
! [PLATFORM=ia64] UARCH (choice)

% User space architecture
@ "mips32"
! [PLATFORM=mips32&(MACHINE=msim|MACHINE=lgxemul)] UARCH (choice)

% User space architecture
@ "mips32eb"
! [PLATFORM=mips32&MACHINE=bgxemul] UARCH (choice)

% User space architecture
@ "ppc32"
! [PLATFORM=ppc32] UARCH (choice)

% User space architecture
@ "ppc64"
! [PLATFORM=ppc64] UARCH (choice)

% User space architecture
@ "sparc64"
! [PLATFORM=sparc64] UARCH (choice)


## Mapping between platform and boot architecture

% Boot architecture
@ "abs32le"
! [PLATFORM=abs32le] BARCH (choice)

% Boot architecture
@ "amd64"
! [PLATFORM=amd64] BARCH (choice)

% Boot architecture
@ "arm32"
! [PLATFORM=arm32] BARCH (choice)

% Boot architecture
@ "ia32"
! [PLATFORM=ia32] BARCH (choice)

% Boot architecture
@ "ia32xen"
! [PLATFORM=ia32xen] BARCH (choice)

% Boot architecture
@ "ia64"
! [PLATFORM=ia64] BARCH (choice)

% Boot architecture
@ "mips32"
! [PLATFORM=mips32] BARCH (choice)

% Boot architecture
@ "ppc32"
! [PLATFORM=ppc32] BARCH (choice)

% Boot architecture
@ "ppc64"
! [PLATFORM=ppc64] BARCH (choice)

% Boot architecture
@ "sparc64"
! [PLATFORM=sparc64] BARCH (choice)


## Mapping between platform and image format

% Image format
@ "binary"
! [PLATFORM=mips32&MACHINE=msim] IMAGE (choice)

% Image format
@ "ecoff"
! [PLATFORM=mips32&(MACHINE=bgxemul|MACHINE=lgxemul)] IMAGE (choice)


## Compiler options

% Compiler
@ "gcc_cross" GNU C Compiler (cross-compiler)
@ "gcc_native" GNU C Compiler (native)
@ "icc" Intel C Compiler
@ "suncc" Sun Studio C Compiler
@ "clang" Clang
! [PLATFORM=amd64|PLATFORM=ia32] COMPILER (choice)

% Compiler
@ "gcc_cross" GNU C Compiler (cross-compiler)
@ "gcc_native" GNU C Compiler (native)
@ "icc" Intel C Compiler
! [PLATFORM=ia64] COMPILER (choice)

% Compiler
@ "gcc_cross" GNU C Compiler (cross-compiler)
@ "gcc_native" GNU C Compiler (native)
@ "suncc" Sun Studio C Compiler
! [PLATFORM=sparc64] COMPILER (choice)

% Compiler
@ "gcc_cross" GNU C Compiler (cross-compiler)
@ "gcc_native" GNU C Compiler (native)
! [PLATFORM=arm32|PLATFORM=mips32|PLATFORM=ppc32] COMPILER (choice)

% Compiler
@ "gcc_cross" GNU C Compiler (cross-compiler)
@ "gcc_native" GNU C Compiler (native)
@ "clang" Clang
! [PLATFORM=abs32le] COMPILER (choice)


## Cross-compiler target for abstract architecture

% Cross-compiler target
@ "arm32" ARM 32-bit
@ "ia32" Intel IA-32
@ "mips32" MIPS 32-bit
! [PLATFORM=abs32le&COMPILER=gcc_cross] CROSS_TARGET (choice)


## Kernel configuration

% Fences
! [PLATFORM=ia32&(PROCESSOR=athlon_xp|PROCESSOR=athlon_mp|PROCESSOR=pentium3)] CONFIG_FENCES_P3 (y)

% Fences
! [PLATFORM=ia32&(PROCESSOR=pentium4|PROCESSOR=core)] CONFIG_FENCES_P4 (y)

% Fences
! [PLATFORM=amd64] CONFIG_FENCES_P4 (y)

% ACPI support
! [PLATFORM=ia32|PLATFORM=amd64] CONFIG_ACPI (y)

% Hierarchical page tables support
! [PLATFORM=abs32le|PLATFORM=ia32|PLATFORM=amd64|PLATFORM=arm32|PLATFORM=mips32|PLATFORM=ppc32] CONFIG_PAGE_PT (y)

% Page hash table support
! [PLATFORM=ia64|PLATFORM=sparc64] CONFIG_PAGE_HT (y)

% Software integer division support
! [PLATFORM=abs32le|PLATFORM=ia32|PLATFORM=arm32|PLATFORM=ia64|PLATFORM=mips32|PLATFORM=ppc32] CONFIG_SOFTINT (y)

% ASID support
! [PLATFORM=ia64|PLATFORM=mips32|PLATFORM=ppc32|PLATFORM=sparc64] CONFIG_ASID (y)

% ASID FIFO support
! [PLATFORM=ia64|PLATFORM=mips32|PLATFORM=ppc32|PLATFORM=sparc64] CONFIG_ASID_FIFO (y)

% OpenFirmware tree support
! [PLATFORM=ppc32|PLATFORM=sparc64] CONFIG_OFW_TREE (y)

% OpenFirmware PCI bus support
! [PLATFORM=sparc64] CONFIG_OFW_PCI (y)

% Multiboot standard support
! [PLATFORM=ia32|PLATFORM=amd64] CONFIG_MULTIBOOT (y)

% FPU support
! [PLATFORM=ia32|PLATFORM=amd64|PLATFORM=ia64|PLATFORM=sparc64] CONFIG_FPU (y)

% FPU support
! [PLATFORM=mips32&(MACHINE=lgxemul|MACHINE=bgxemul)] CONFIG_FPU (y)


## Kernel features options

% Support for SMP
! [(PLATFORM=ia32&PROCESSOR!=athlon_xp)|PLATFORM=amd64|PLATFORM=sparc64|PLATFORM=ia64|(PLATFORM=mips32&MACHINE=msim)|PLATFORM=abs32le] CONFIG_SMP (y/n)

% Debug build
! CONFIG_DEBUG (y/n)

% Deadlock detection support for spinlocks
! [CONFIG_DEBUG=y&CONFIG_SMP=y] CONFIG_DEBUG_SPINLOCK (y/n)

% Lazy FPU context switching
! [CONFIG_FPU=y] CONFIG_FPU_LAZY (y/n)

% Use VHPT
! [PLATFORM=ia64] CONFIG_VHPT (n/y)

% Use TSB
! [PLATFORM=sparc64] CONFIG_TSB (y/n)

% IO SAPIC on default address support
! [PLATFORM=ia64&MACHINE!=ski] CONFIG_IOSAPIC (y/n)

% Virtually indexed D-cache support
! [PLATFORM=sparc64] CONFIG_VIRT_IDX_DCACHE (y/n)

% Simics SMP Hack
! [PROCESSOR=sun4v&CONFIG_SMP=y] CONFIG_SIMICS_SMP_HACK (n/y)

% Support for userspace debuggers
! CONFIG_UDEBUG (y/n)

% Kernel console support
! CONFIG_KCONSOLE (y/n)

% Kernel symbol information
! CONFIG_SYMTAB (y/n)

% Detailed kernel logging
! CONFIG_LOG (n/y)

% Kernel function tracing
! CONFIG_TRACE (n/y)

% Compile kernel tests
! CONFIG_TEST (y/n)

% Use link-time optimization
! [COMPILER=gcc_cross|COMPILER=gcc_native] CONFIG_LTO (n/y)


## Hardware support

% Input device class
@ "generic" Keyboard or serial line
! [PLATFORM=arm32&MACHINE=integratorcp] CONFIG_HID_IN (choice)

% Input device class
@ "generic" Keyboard or serial line
@ "none" No input device
! [PLATFORM=ia32|(PLATFORM=arm32&MACHINE=testarm)|PLATFORM=amd64|PLATFORM=mips32|PLATFORM=ppc32|PLATFORM=sparc64] CONFIG_HID_IN (choice)

% Input device class
@ "generic" Keyboard or serial line
@ "keyboard" Keyboard
@ "serial" Serial line
@ "none" No input device
! [PLATFORM=ia64&MACHINE=i460GX] CONFIG_HID_IN (choice)

% Output device class
@ "generic" Monitor or serial line
! [PLATFORM=arm32&(MACHINE=gta02|MACHINE=integratorcp)] CONFIG_HID_OUT (choice)

% Output device class
@ "generic" Monitor or serial line
@ "none" No output device
! [PLATFORM=ia32|PLATFORM=amd64|PLATFORM=sparc64|PLATFORM=ppc32|(PLATFORM=ia64&MACHINE=i460GX)|(PLATFORM=mips32&MACHINE=msim)] CONFIG_HID_OUT (choice)

% Output device class
@ "generic" Monitor or serial line
@ "monitor" Monitor
@ "serial" Serial line
@ "none" No output device
! [PLATFORM=mips32&(MACHINE=bgxemul|MACHINE=lgxemul)] CONFIG_HID_OUT (choice)

% Output device class
@ "generic" Monitor or serial line
@ "monitor" Monitor
@ "serial" Serial line
@ "none" No output device
! [PLATFORM=arm32&MACHINE=testarm] CONFIG_HID_OUT (choice)

% PC keyboard support
! [CONFIG_HID_IN=generic&(PLATFORM=ia32|PLATFORM=amd64)] CONFIG_PC_KBD (y/n)

% PC keyboard support
! [(CONFIG_HID_IN=generic|CONFIG_HID_IN=keyboard)&PLATFORM=ia64&MACHINE=i460GX] CONFIG_PC_KBD (y/n)

% PC keyboard support
! [(CONFIG_HID_IN=generic|CONFIG_HID_IN=keyboard)&PLATFORM=arm32&MACHINE=integratorcp] CONFIG_PC_KBD (y/n)

% Support for msim/GXemul keyboard
! [CONFIG_HID_IN=generic&PLATFORM=mips32] CONFIG_MIPS_KBD (y/n)

% Support for msim/GXemul printer
! [(CONFIG_HID_OUT=generic|CONFIG_HID_OUT=serial)&PLATFORM=mips32] CONFIG_MIPS_PRN (y/n)

% Support for GXemul keyboard
! [CONFIG_HID_IN=generic&PLATFORM=arm32&MACHINE=testarm] CONFIG_ARM_KBD (y/n)

% Support for GXemul printer
! [(CONFIG_HID_OUT=generic|CONFIG_HID_OUT=serial)&PLATFORM=arm32&MACHINE=testarm] CONFIG_ARM_PRN (y/n)

% Support for VIA CUDA controller
! [CONFIG_HID_IN=generic&PLATFORM=ppc32] CONFIG_VIA_CUDA (y/n)

% Support for NS16550 controller
! [(CONFIG_HID_IN=generic|CONFIG_HID_IN=keyboard)&PLATFORM=sparc64&MACHINE=generic] CONFIG_NS16550 (y/n)

% Support for NS16550 controller
! [(CONFIG_HID_IN=generic|CONFIG_HID_IN=serial)&PLATFORM=ia64&MACHINE=i460GX] CONFIG_NS16550 (y/n)

% Support for Samsung S3C24XX on-chip UART
! [(CONFIG_HID_OUT=generic|CONFIG_HID_OUT=serial)&PLATFORM=arm32&MACHINE=gta02] CONFIG_S3C24XX_UART (y/n)

% Support for Samsung S3C24XX on-chip interrupt controller
! [PLATFORM=arm32&MACHINE=gta02] CONFIG_S3C24XX_IRQC (y)

% Support for Z8530 controller
! [(CONFIG_HID_IN=generic|CONFIG_HID_IN=keyboard)&PLATFORM=sparc64&MACHINE=generic] CONFIG_Z8530 (y/n)

% Support for Serengeti console
! [CONFIG_HID_OUT=generic&PLATFORM=sparc64&MACHINE=serengeti] CONFIG_SGCN_PRN (y/n)

% Support for Serengeti keyboard
! [CONFIG_HID_IN=generic&PLATFORM=sparc64&MACHINE=serengeti] CONFIG_SGCN_KBD (y/n)

% Support for i8042 controller
! [CONFIG_PC_KBD=y] CONFIG_I8042 (y)

% Support for pl050 controller
! [CONFIG_HID_IN=generic&PLATFORM=arm32&MACHINE=integratorcp] CONFIG_PL050 (y)

% Sun keyboard support
! [(CONFIG_HID_IN=generic|CONFIG_HID_IN=keyboard)&PLATFORM=sparc64&MACHINE=generic&(CONFIG_NS16550=y|CONFIG_Z8530=y)] CONFIG_SUN_KBD (y)

% Macintosh ADB keyboard support
! [(CONFIG_HID_IN=generic|CONFIG_HID_IN=keyboard)&PLATFORM=ppc32&(CONFIG_VIA_CUDA=y)] CONFIG_MAC_KBD (y)

% Dummy serial line input
! [CONFIG_MIPS_KBD=y|CONFIG_ARM_KBD=y] CONFIG_DSRLNIN (y)

% Dummy serial line output
! [CONFIG_MIPS_PRN=y|CONFIG_ARM_PRN=y] CONFIG_DSRLNOUT (y)

% Serial line input module
! [CONFIG_DSRLNIN=y|(PLATFORM=arm32&MACHINE=gta02)|(PLATFORM=ia64&MACHINE=i460GX&CONFIG_NS16550=y)|(PLATFORM=ia64&MACHINE=ski)|(PLATFORM=sparc64&MACHINE=serengeti&CONFIG_SGCN_KBD=y)|(PLATFORM=sparc64&PROCESSOR=sun4v)] CONFIG_SRLN (y)

% EGA support
! [CONFIG_HID_OUT=generic&(PLATFORM=ia32|PLATFORM=amd64)] CONFIG_EGA (y/n)

% EGA support
! [CONFIG_HID_OUT=generic&PLATFORM=ia64&MACHINE=i460GX] CONFIG_EGA (y/n)

% Framebuffer support
! [CONFIG_HID_OUT=generic&(PLATFORM=ia32|PLATFORM=amd64|PLATFORM=ppc32)] CONFIG_FB (y/n)

% Framebuffer support
! [(CONFIG_HID_OUT=generic|CONFIG_HID_OUT=monitor)&PLATFORM=mips32&(MACHINE=lgxemul|MACHINE=bgxemul)] CONFIG_FB (y/n)

% Framebuffer support
! [(CONFIG_HID_OUT=generic|CONFIG_HID_OUT=monitor)&PLATFORM=arm32] CONFIG_FB (y/n)

% Framebuffer support
! [(CONFIG_HID_OUT=generic|CONFIG_HID_OUT=monitor)&PLATFORM=sparc64&MACHINE=generic] CONFIG_FB (y/n)

% Default framebuffer mode
@ "640x480"
@ "800x600"
@ "1024x768"
@ "1152x720"
@ "1152x864"
@ "1280x720"
@ "1280x800"
@ "1280x960"
@ "1280x1024"
@ "1400x1050"
@ "1440x900"
@ "1440x1050"
@ "1600x1200"
@ "1920x1080"
@ "1920x1200"
! [(PLATFORM=ia32|PLATFORM=amd64)&CONFIG_HID_OUT!=none&CONFIG_FB=y] CONFIG_VESA_MODE (choice)

% Default framebuffer depth
@ "8"
@ "16"
@ "24"
! [(PLATFORM=ia32|PLATFORM=amd64)&CONFIG_HID_OUT!=none&CONFIG_FB=y] CONFIG_VESA_BPP (choice)

% Start AP processors by the loader
! [PLATFORM=sparc64&CONFIG_SMP=y] CONFIG_AP (y/n)

% Use Block Address Translation by the loader
! [PLATFORM=ppc32] CONFIG_BAT (y/n)

% Preserve A.OUT header in isofs.b
! [PLATFORM=sparc64&MACHINE=generic] CONFIG_AOUT_ISOFS_B (y)

<<<<<<< HEAD
% Build shared libraries
! CONFIG_BUILD_SHARED_LIBS (y/n)

% Link against shared libraries
! [CONFIG_BUILD_SHARED_LIBS=y] CONFIG_USE_SHARED_LIBS (n/y)
! [CONFIG_BUILD_SHARED_LIBS=n] CONFIG_USE_SHARED_LIBS (n)
=======
% Run devman on startup
! CONFIG_START_DEVMAN (y/n)

% Launch (devman) test drivers
! [CONFIG_START_DEVMAN=y&CONFIG_DEBUG=y] CONFIG_TEST_DRIVERS (y/n)
>>>>>>> b2a081ae

% Load disk drivers on startup
! CONFIG_START_BD (n/y)

% Mount /data on startup
! [CONFIG_START_BD=y] CONFIG_MOUNT_DATA (n/y)

% Write core files
! CONFIG_WRITE_CORE_FILES (n/y)

% Strip binaries
! CONFIG_STRIP_BINARIES (n/y)

% Optimize for size
! CONFIG_OPTIMIZE_FOR_SIZE (n/y)

% Barebone build with essential binaries only 
! CONFIG_BAREBONE (n/y)

% Line debugging information
! [CONFIG_STRIP_BINARIES!=y] CONFIG_LINE_DEBUG (n/y)<|MERGE_RESOLUTION|>--- conflicted
+++ resolved
@@ -527,20 +527,18 @@
 % Preserve A.OUT header in isofs.b
 ! [PLATFORM=sparc64&MACHINE=generic] CONFIG_AOUT_ISOFS_B (y)
 
-<<<<<<< HEAD
 % Build shared libraries
 ! CONFIG_BUILD_SHARED_LIBS (y/n)
 
 % Link against shared libraries
 ! [CONFIG_BUILD_SHARED_LIBS=y] CONFIG_USE_SHARED_LIBS (n/y)
 ! [CONFIG_BUILD_SHARED_LIBS=n] CONFIG_USE_SHARED_LIBS (n)
-=======
+
 % Run devman on startup
 ! CONFIG_START_DEVMAN (y/n)
 
 % Launch (devman) test drivers
 ! [CONFIG_START_DEVMAN=y&CONFIG_DEBUG=y] CONFIG_TEST_DRIVERS (y/n)
->>>>>>> b2a081ae
 
 % Load disk drivers on startup
 ! CONFIG_START_BD (n/y)
