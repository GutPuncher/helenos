#
# Copyright (c) 2006 Martin Decky
# All rights reserved.
#
# Redistribution and use in source and binary forms, with or without
# modification, are permitted provided that the following conditions
# are met:
#
# - Redistributions of source code must retain the above copyright
#   notice, this list of conditions and the following disclaimer.
# - Redistributions in binary form must reproduce the above copyright
#   notice, this list of conditions and the following disclaimer in the
#   documentation and/or other materials provided with the distribution.
# - The name of the author may not be used to endorse or promote products
#   derived from this software without specific prior written permission.
#
# THIS SOFTWARE IS PROVIDED BY THE AUTHOR ``AS IS'' AND ANY EXPRESS OR
# IMPLIED WARRANTIES, INCLUDING, BUT NOT LIMITED TO, THE IMPLIED WARRANTIES
# OF MERCHANTABILITY AND FITNESS FOR A PARTICULAR PURPOSE ARE DISCLAIMED.
# IN NO EVENT SHALL THE AUTHOR BE LIABLE FOR ANY DIRECT, INDIRECT,
# INCIDENTAL, SPECIAL, EXEMPLARY, OR CONSEQUENTIAL DAMAGES (INCLUDING, BUT
# NOT LIMITED TO, PROCUREMENT OF SUBSTITUTE GOODS OR SERVICES; LOSS OF USE,
# DATA, OR PROFITS; OR BUSINESS INTERRUPTION) HOWEVER CAUSED AND ON ANY
# THEORY OF LIABILITY, WHETHER IN CONTRACT, STRICT LIABILITY, OR TORT
# (INCLUDING NEGLIGENCE OR OTHERWISE) ARISING IN ANY WAY OUT OF THE USE OF
# THIS SOFTWARE, EVEN IF ADVISED OF THE POSSIBILITY OF SUCH DAMAGE.
#

## Configuration
#

ROOT_PATH = ..

VERSION_DEF = $(ROOT_PATH)/version

COMMON_MAKEFILE = $(ROOT_PATH)/Makefile.common
COMMON_HEADER = $(ROOT_PATH)/common.h
COMMON_HEADER_ARCH = arch/$(BARCH)/include/common.h

CONFIG_MAKEFILE = $(ROOT_PATH)/Makefile.config
CONFIG_HEADER = $(ROOT_PATH)/config.h

-include $(VERSION_DEF)
-include $(COMMON_MAKEFILE)
-include $(CONFIG_MAKEFILE)

KERNEL_PATH = $(ROOT_PATH)/kernel
USPACE_PATH = $(ROOT_PATH)/uspace
DIST_PATH = $(USPACE_PATH)/dist
TOOLS_PATH = $(ROOT_PATH)/tools
DRVS_PATH = drv

SANDBOX = pack
PACK = $(TOOLS_PATH)/pack.py
MKHORD = $(TOOLS_PATH)/mkhord.py
MKTMPFS = $(TOOLS_PATH)/mktmpfs.py
MKFAT = $(TOOLS_PATH)/mkfat.py
MKUIMAGE = $(TOOLS_PATH)/mkuimage.py

JOBFILE = $(ROOT_PATH)/tools/jobfile.py

ARCH_INCLUDE = generic/include/arch
GENARCH_INCLUDE = generic/include/genarch

DEPEND = Makefile.depend
DEPEND_PREV = $(DEPEND).prev
DISTROOT = distroot
INITRD = initrd

INIT_TASKS = \
	$(USPACE_PATH)/srv/ns/ns \
	$(USPACE_PATH)/srv/loader/loader \
	$(USPACE_PATH)/app/init/init \
	$(USPACE_PATH)/srv/devmap/devmap \
	$(USPACE_PATH)/srv/bd/rd/rd \
	$(USPACE_PATH)/srv/vfs/vfs

ifeq ($(RDFMT),tmpfs)
	INIT_TASKS += $(USPACE_PATH)/srv/fs/tmpfs/tmpfs
endif

ifeq ($(RDFMT),fat)
	INIT_TASKS += $(USPACE_PATH)/srv/fs/fat/fat
endif

RD_SRVS_ESSENTIAL = \
	$(USPACE_PATH)/srv/hid/fb/fb \
	$(USPACE_PATH)/srv/hid/kbd/kbd \
	$(USPACE_PATH)/srv/hid/console/console \
	$(USPACE_PATH)/srv/fs/devfs/devfs

RD_SRVS_NON_ESSENTIAL = \
	$(USPACE_PATH)/srv/bd/file_bd/file_bd \
	$(USPACE_PATH)/srv/bd/part/guid_part/g_part \
	$(USPACE_PATH)/srv/bd/part/mbr_part/mbr_part \
	$(USPACE_PATH)/srv/clip/clip \
	$(USPACE_PATH)/srv/fs/tmpfs/tmpfs \
	$(USPACE_PATH)/srv/fs/fat/fat \
	$(USPACE_PATH)/srv/taskmon/taskmon \
	$(USPACE_PATH)/srv/hw/netif/dp8390/dp8390 \
	$(USPACE_PATH)/srv/hw/bus/usb/hcd/virtual/vhcd \
	$(USPACE_PATH)/srv/net/netif/lo/lo \
	$(USPACE_PATH)/srv/net/il/arp/arp \
	$(USPACE_PATH)/srv/net/il/ip/ip \
	$(USPACE_PATH)/srv/net/tl/icmp/icmp \
	$(USPACE_PATH)/srv/net/tl/udp/udp \
	$(USPACE_PATH)/srv/net/tl/tcp/tcp \
	$(USPACE_PATH)/srv/net/net/net \
	$(USPACE_PATH)/srv/devman/devman
	
RD_DRVS = \
	root \
<<<<<<< HEAD
	vhc
=======
	rootvirt \
	test1 \
	test2
>>>>>>> c01f8e65

RD_DRV_CFG = 

ifneq ($(CONFIG_NETIF_NIL_BUNDLE),y)
	RD_SRVS_NON_ESSENTIAL += \
		$(USPACE_PATH)/srv/net/nil/eth/eth \
		$(USPACE_PATH)/srv/net/nil/nildummy/nildummy
endif

RD_APPS_ESSENTIAL = \
	$(USPACE_PATH)/app/bdsh/bdsh \
	$(USPACE_PATH)/app/getterm/getterm \
	$(USPACE_PATH)/app/klog/klog

RD_APPS_NON_ESSENTIAL = \
	$(USPACE_PATH)/app/edit/edit \
	$(USPACE_PATH)/app/mkfat/mkfat \
	$(USPACE_PATH)/app/sbi/sbi \
	$(USPACE_PATH)/app/redir/redir \
	$(USPACE_PATH)/app/taskdump/taskdump \
	$(USPACE_PATH)/app/tester/tester \
	$(USPACE_PATH)/app/test_serial/test_serial \
	$(USPACE_PATH)/app/tetris/tetris \
	$(USPACE_PATH)/app/trace/trace \
	$(USPACE_PATH)/app/netstart/netstart \
	$(USPACE_PATH)/app/nettest1/nettest1 \
	$(USPACE_PATH)/app/nettest2/nettest2 \
	$(USPACE_PATH)/app/netecho/netecho \
	$(USPACE_PATH)/app/ping/ping \
	$(USPACE_PATH)/app/stats/stats \
	$(USPACE_PATH)/app/tasks/tasks \
	$(USPACE_PATH)/app/top/top \
	$(USPACE_PATH)/app/usbinfo/usbinfo \
	$(USPACE_PATH)/app/virtusbkbd/vuk

ifneq ($(CONFIG_BAREBONE),y)
NET_CFG = \
	$(USPACE_PATH)/srv/net/cfg/general \
	$(USPACE_PATH)/srv/net/cfg/lo \
	$(USPACE_PATH)/srv/net/cfg/ne2k
endif

COMPONENTS = \
	$(KERNEL_PATH)/kernel.bin \
	$(INIT_TASKS) \
	$(INITRD).img

LINK = arch/$(BARCH)/_link.ld
COMPS_H = arch/$(BARCH)/include/_components.h
COMPS_C = arch/$(BARCH)/src/_components.c

-include arch/$(BARCH)/Makefile.inc

ifeq ($(CONFIG_BAREBONE),y)
RD_SRVS = $(RD_SRVS_ESSENTIAL)
RD_APPS = $(RD_APPS_ESSENTIAL)
else
RD_SRVS = $(RD_SRVS_ESSENTIAL) $(RD_SRVS_NON_ESSENTIAL)
RD_APPS = $(RD_APPS_ESSENTIAL) $(RD_APPS_NON_ESSENTIAL)
endif

MODULES := $(notdir $(COMPONENTS))

BOOT_OUTPUT ?= $(ROOT_PATH)/image.boot
RAW ?= image.raw
JOB ?= image.job
MAP ?= image.map
PREBUILD ?= build_comps
BUILD ?= Makefile.build<|MERGE_RESOLUTION|>--- conflicted
+++ resolved
@@ -110,13 +110,10 @@
 	
 RD_DRVS = \
 	root \
-<<<<<<< HEAD
-	vhc
-=======
 	rootvirt \
 	test1 \
-	test2
->>>>>>> c01f8e65
+	test2 \
+	vhc
 
 RD_DRV_CFG = 
 
