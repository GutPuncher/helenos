#
# Copyright (c) 2005 Martin Decky
# Copyright (c) 2007 Jakub Jermar
# All rights reserved.
#
# Redistribution and use in source and binary forms, with or without
# modification, are permitted provided that the following conditions
# are met:
#
# - Redistributions of source code must retain the above copyright
#   notice, this list of conditions and the following disclaimer.
# - Redistributions in binary form must reproduce the above copyright
#   notice, this list of conditions and the following disclaimer in the
#   documentation and/or other materials provided with the distribution.
# - The name of the author may not be used to endorse or promote products
#   derived from this software without specific prior written permission.
#
# THIS SOFTWARE IS PROVIDED BY THE AUTHOR ``AS IS'' AND ANY EXPRESS OR
# IMPLIED WARRANTIES, INCLUDING, BUT NOT LIMITED TO, THE IMPLIED WARRANTIES
# OF MERCHANTABILITY AND FITNESS FOR A PARTICULAR PURPOSE ARE DISCLAIMED.
# IN NO EVENT SHALL THE AUTHOR BE LIABLE FOR ANY DIRECT, INDIRECT,
# INCIDENTAL, SPECIAL, EXEMPLARY, OR CONSEQUENTIAL DAMAGES (INCLUDING, BUT
# NOT LIMITED TO, PROCUREMENT OF SUBSTITUTE GOODS OR SERVICES; LOSS OF USE,
# DATA, OR PROFITS; OR BUSINESS INTERRUPTION) HOWEVER CAUSED AND ON ANY
# THEORY OF LIABILITY, WHETHER IN CONTRACT, STRICT LIABILITY, OR TORT
# (INCLUDING NEGLIGENCE OR OTHERWISE) ARISING IN ANY WAY OUT OF THE USE OF
# THIS SOFTWARE, EVEN IF ADVISED OF THE POSSIBILITY OF SUCH DAMAGE.
#

# Individual makefiles set:
#
#   USPACE_PREFIX  (*) relative path to uspace/ directory
#   SOURCES        (*) list of source files
#   LIBS               libraries to link with
#   DEFS               compiler defines
#   EXTRA_CFLAGS       additional flags to pass to C compiler
#   LINKER_SCRIPT      linker script
#   PRE_DEPEND         targets required for dependency check
#
#   BINARY         (/) binary output name (like appname)
#   LIBRARY        (/) library output name (like libname)
#
#   EXTRA_OUTPUT       additional output targets
#   EXTRA_CLEAN        additional cleanup targets
#
#   MATH               set to 'y' to use the math library
#   POSIX_COMPAT       set to 'y' to use POSIX compatibility layer
#
# Optionally, for a binary:
#   STATIC_NEEDED      set to 'y' for init binaries, will build statically
#                      linked version
#   STATIC_ONLY        set to 'y' if binary cannot be linked dynamically
#                      (e.g. uses thread-local variables)
#
# Optionally, for a libary:
#   SLIBRARY           Name with full version, e.g. libfoo.so.0.0 
#   LSONAME            Soname / name with short version, e.g. libfoo.so.0
#
# (x) required variables
# (/) exactly one of the variables must be defined
#

ROOT_PATH = $(USPACE_PREFIX)/..

VERSION_DEF = $(ROOT_PATH)/version

COMMON_MAKEFILE = $(ROOT_PATH)/Makefile.common
COMMON_HEADER = $(ROOT_PATH)/common.h

CONFIG_MAKEFILE = $(ROOT_PATH)/Makefile.config
CONFIG_HEADER = $(ROOT_PATH)/config.h

-include $(VERSION_DEF)
-include $(COMMON_MAKEFILE)
-include $(CONFIG_MAKEFILE)

ifneq ($(BINARY),)
	JOB = $(BINARY).job
	OUTPUT = $(BINARY)
	TEST_BINARY = test-$(BINARY)
	EXTRA_OUTPUT += $(BINARY).disasm
	EXTRA_CLEAN += $(BINARY).map
endif

ifneq ($(LIBRARY),)
	JOB = $(LIBRARY).job
	OUTPUT = $(LIBRARY).a
	TEST_BINARY = test-$(LIBRARY)
endif

ifeq ($(CONFIG_BUILD_SHARED_LIBS),y)
	ifneq ($(SLIBRARY),)
		LARCHIVE = $(LIBRARY).la
		LOUTPUT = $(SLIBRARY)
		EXTRA_OUTPUT += $(LOUTPUT).disasm $(LIBRARY).so $(LSONAME)
		EXTRA_CLEAN += $(LOUTPUT).map $(LOUTPUT).ldisasm \
		    $(LIBC_PREFIX)/shared/arch/$(UARCH)/_lib.ld \
		    $(LIBRARY).so $(LSONAME)
	endif
endif

DEPEND = Makefile.depend
DEPEND_PREV = $(DEPEND).prev

LIB_PREFIX = $(USPACE_PREFIX)/lib

LIBC_PREFIX = $(LIB_PREFIX)/c
LIBC_INCLUDES_FLAGS = \
	-I$(LIBC_PREFIX)/include \
	-I$(LIBC_PREFIX)/arch/$(UARCH)/include \
	-I$(ROOT_PATH)/abi/include
LIBSOFTFLOAT_PREFIX = $(LIB_PREFIX)/softfloat
LIBSOFTINT_PREFIX = $(LIB_PREFIX)/softint

LIBMATH_PREFIX = $(LIB_PREFIX)/math
LIBMATH_INCLUDES_FLAGS = \
	-I$(LIBMATH_PREFIX)/include \
	-I$(LIBMATH_PREFIX)/arch/$(UARCH)/include

LIBPOSIX_PREFIX = $(LIB_PREFIX)/posix

LIBBLOCK_PREFIX = $(LIB_PREFIX)/block
LIBFS_PREFIX = $(LIB_PREFIX)/fs
LIBCLUI_PREFIX = $(LIB_PREFIX)/clui
LIBFMTUTIL_PREFIX = $(LIB_PREFIX)/fmtutil

LIBGRAPH_PREFIX = $(LIB_PREFIX)/graph
LIBSOFTREND_PREFIX = $(LIB_PREFIX)/softrend
LIBDRAW_PREFIX = $(LIB_PREFIX)/draw
LIBGUI_PREFIX = $(LIB_PREFIX)/gui

LIBEXT4_PREFIX = $(LIB_PREFIX)/ext4

LIBUSB_PREFIX = $(LIB_PREFIX)/usb
LIBUSBHOST_PREFIX = $(LIB_PREFIX)/usbhost
LIBUSBDEV_PREFIX = $(LIB_PREFIX)/usbdev
LIBUSBHID_PREFIX = $(LIB_PREFIX)/usbhid
LIBUSBVIRT_PREFIX = $(LIB_PREFIX)/usbvirt

LIBDRV_PREFIX = $(LIB_PREFIX)/drv
LIBHOUND_PREFIX = $(LIB_PREFIX)/hound
LIBPCM_PREFIX = $(LIB_PREFIX)/pcm
LIBNET_PREFIX = $(LIB_PREFIX)/net
LIBNIC_PREFIX = $(LIB_PREFIX)/nic
LIBMINIX_PREFIX = $(LIB_PREFIX)/minix

LIBSCSI_PREFIX = $(LIB_PREFIX)/scsi
LIBTRACKMOD_PREFIX = $(LIB_PREFIX)/trackmod

LIBBITHENGE_PREFIX = $(LIB_PREFIX)/bithenge

<<<<<<< HEAD
LIBHTTP_PREFIX = $(LIB_PREFIX)/http
LIBURI_PREFIX = $(LIB_PREFIX)/uri

LIBMBR_PREFIX = $(LIB_PREFIX)/mbr
LIBGPT_PREFIX = $(LIB_PREFIX)/gpt
=======
LIBURCU_PREFIX = $(LIB_PREFIX)/urcu
>>>>>>> 207e8880

ifeq ($(STATIC_NEEDED),y)
	STATIC_BUILD = y
else
	ifeq ($(STATIC_ONLY),y)
		STATIC_BUILD = y
	else
		ifeq ($(CONFIG_USE_SHARED_LIBS),y)
			STATIC_BUILD = n
		else
			STATIC_BUILD = y
		endif
	endif
endif

# Build static whenever we use libusb because that library uses 
# thread local variables
ifneq ($(findstring usb, $(LIBS)),)
	STATIC_BUILD = y
endif

ifeq ($(STATIC_BUILD),y)
	BASE_LIBS = $(LIBC_PREFIX)/libc.a $(LIBSOFTINT_PREFIX)/libsoftint.a
	LINKER_SCRIPT ?= $(LIBC_PREFIX)/arch/$(UARCH)/_link.ld
	ifeq ($(MATH),y)
		BASE_LIBS += $(LIBMATH_PREFIX)/libmath.a
	endif
else
	BASE_LIBS = $(LIBC_PREFIX)/libc.so0 $(LIBSOFTINT_PREFIX)/libsofti.so0
	LFLAGS = -Bdynamic
	LINKER_SCRIPT ?= $(LIBC_PREFIX)/arch/$(UARCH)/_link-dlexe.ld
	ifeq ($(MATH),y)
		BASE_LIBS += $(LIBMATH_PREFIX)/libmath.so0
	endif
endif

ifeq ($(MATH),y)
	INCLUDES_FLAGS = $(LIBC_INCLUDES_FLAGS) $(LIBMATH_INCLUDES_FLAGS)
else
	INCLUDES_FLAGS = $(LIBC_INCLUDES_FLAGS)
endif

ifeq ($(CONFIG_OPTIMIZE_FOR_SIZE),y)
	OPTIMIZATION = s
else
	OPTIMIZATION = 3
endif

# PCUT-based unit tests
ifneq ($(TEST_SOURCES),)
	TEST_OUTPUT = $(TEST_BINARY)
	TEST_CFLAGS = -I$(LIB_PREFIX)/pcut/include -D__helenos__
	TEST_OUTPUT_LIBS = $(LIB_PREFIX)/pcut/libpcut.a
	EXTRA_CLEAN += $(TEST_OUTPUT) $(TEST_OUTPUT).map
ifneq ($(LIBRARY),)
	TEST_OUTPUT_LIBS += $(OUTPUT)
endif
	TEST_OUTPUT_LIBS += $(TEST_LIBS)
endif

.PHONY: all clean

all: $(VERSION_DEF) $(COMMON_MAKEFILE) $(CONFIG_MAKEFILE) $(CONFIG_HEADER) $(LIBS) $(OUTPUT) $(LOUTPUT) $(EXTRA_OUTPUT)
	-[ -f $(DEPEND) ] && cp -a $(DEPEND) $(DEPEND_PREV)

all-test: $(TEST_OUTPUT)

clean:
	rm -f $(DEPEND) $(DEPEND_PREV) $(JOB) $(OUTPUT) $(LARCHIVE) $(LOUTPUT) $(EXTRA_OUTPUT) $(EXTRA_CLEAN)
	find . -name '*.o' -follow -exec rm \{\} \;
	find . -name '*.lo' -follow -exec rm \{\} \;

GCC_CFLAGS = $(INCLUDES_FLAGS) -O$(OPTIMIZATION) -imacros $(CONFIG_HEADER) \
	-fexec-charset=UTF-8 -fwide-exec-charset=UTF-32$(ENDIANESS) \
	-finput-charset=UTF-8 -ffreestanding -fno-builtin -nostdlib -nostdinc \
	-Wall -Wextra -Wno-clobbered -Wno-unused-parameter -Wmissing-prototypes \
	-std=gnu99 -Werror-implicit-function-declaration -Wwrite-strings \
	-pipe -ggdb -D__$(ENDIANESS)__

ICC_CFLAGS = $(INCLUDES_FLAGS) -O$(OPTIMIZATION) -imacros $(CONFIG_HEADER) \
	-fexec-charset=UTF-8 -fwide-exec-charset=UTF-32$(ENDIANESS) \
	-finput-charset=UTF-8 -ffreestanding -fno-builtin -nostdlib -nostdinc \
	-Wall -Wextra -Wno-clobbered -Wno-unused-parameter -Wmissing-prototypes \
	-Werror-implicit-function-declaration -Wwrite-strings \
	-pipe -g -D__$(ENDIANESS)__

# clang does not support following options but I am not sure whether
# something won't break because of that:
# -fexec-charset=UTF-8 -fwide-exec-charset=UTF-32$(ENDIANESS) -finput-charset=UTF-8
CLANG_CFLAGS = $(LIBC_INCLUDES_FLAGS) -O$(OPTIMIZATION) -imacros $(CONFIG_HEADER) \
	-ffreestanding -fno-builtin -nostdlib -nostdinc \
	-Wall -Wextra -Wno-unused-parameter -Wmissing-prototypes \
	-Werror-implicit-function-declaration -Wwrite-strings \
	-integrated-as \
	-pipe -g -target $(CLANG_TARGET) -D__$(ENDIANESS)__

LIB_CFLAGS = $(CFLAGS) -fPIC -D__IN_SHARED_LIBC__
LIB_LFLAGS = $(LFLAGS) -shared -soname $(LSONAME) --whole-archive

ifeq ($(CONFIG_DEBUG),y)
	GCC_CFLAGS += -Werror
	ICC_CFLAGS += -Werror
endif

ifeq ($(CONFIG_LINE_DEBUG),y)
	GCC_CFLAGS += -g
	ICC_CFLAGS += -g
	CLANG_CFLAGS += -g
endif

# Prepare for POSIX before including platform specific stuff
ifeq ($(POSIX_COMPAT),y)
	CFLAGS = -I$(LIBPOSIX_PREFIX)/include/posix -I$(LIBPOSIX_PREFIX)/include/
	BASE_LIBS = $(LIBPOSIX_PREFIX)/libposixaslibc.a $(LIBPOSIX_PREFIX)/libc4posix.a $(LIBSOFTINT_PREFIX)/libsoftint.a
endif

## Setup platform configuration
#

-include $(LIBC_PREFIX)/arch/$(UARCH)/Makefile.common

## Compilation options
#

JOBFILE = $(LIBC_PREFIX)/../../../tools/jobfile.py

<<<<<<< HEAD
ifeq ($(COMPILER),gcc_cross)
	CFLAGS += $(GCC_CFLAGS) $(EXTRA_CFLAGS)
	DEPEND_DEFS = $(DEFS) $(CONFIG_DEFS)
=======
ifeq ($(FUTEX_UPGRADABLE),y)
	CFLAGS += -I$(LIBURCU_PREFIX)/
	LIBS += $(LIBURCU_PREFIX)/liburcu.a
endif

ifeq ($(POSIX_COMPAT),y)
	CFLAGS += -I$(LIBPOSIX_PREFIX)/include/posix  -I$(LIBPOSIX_PREFIX)/include/
	LIBS += $(LIBPOSIX_PREFIX)/libposix.a
>>>>>>> 207e8880
endif

ifeq ($(COMPILER),gcc_helenos)
	CFLAGS += $(GCC_CFLAGS) $(EXTRA_CFLAGS)
	DEPEND_DEFS = $(DEFS) $(CONFIG_DEFS)
endif

ifeq ($(COMPILER),gcc_native)
	CFLAGS += $(GCC_CFLAGS) $(EXTRA_CFLAGS)
	DEPEND_DEFS = $(DEFS) $(CONFIG_DEFS)
endif

ifeq ($(COMPILER),icc)
	CFLAGS += $(ICC_CFLAGS) $(EXTRA_CFLAGS)
	DEPEND_DEFS = $(DEFS) $(CONFIG_DEFS)
endif

ifeq ($(COMPILER),clang)
	CFLAGS += $(CLANG_CFLAGS) $(EXTRA_CFLAGS)
	GCC_CFLAGS += $(EXTRA_CFLAGS)
	DEPEND_DEFS = $(DEFS) $(CONFIG_DEFS)
endif

-include $(DEPEND)

OBJECTS := $(addsuffix .o,$(basename $(SOURCES)))
LOBJECTS := $(addsuffix .lo,$(basename $(SOURCES)))
TEST_OBJECTS := $(addsuffix .test.o,$(basename $(TEST_SOURCES)))

ifneq ($(BINARY),)
%.disasm: $(BINARY)
ifeq ($(CONFIG_LINE_DEBUG),y)
	$(OBJDUMP) -d -S $< > $@
else
	$(OBJDUMP) -d $< > $@
endif

$(BINARY): $(LINKER_SCRIPT) $(OBJECTS) $(LIBS) $(BASE_LIBS)
	$(LD) -n $(LFLAGS) -T $(LINKER_SCRIPT) -M -Map $(BINARY).map -o $(BINARY) $(OBJECTS) $(LIBS) $(BASE_LIBS)
ifeq ($(CONFIG_STRIP_BINARIES),y)
	$(STRIP) $(BINARY)
endif
endif

ifneq ($(SLIBRARY),)
%.disasm: $(LOUTPUT)
ifeq ($(CONFIG_LINE_DEBUG),y)
	$(OBJDUMP) -d -S $< > $@
else
	$(OBJDUMP) -d $< > $@
endif

$(LOUTPUT): $(LARCHIVE) $(LIBC_PREFIX)/arch/$(UARCH)/_link-shlib.ld
	$(LD) -T $(LIBC_PREFIX)/arch/$(UARCH)/_link-shlib.ld $(LIB_LFLAGS) $(LARCHIVE) -o $@ -Map $(LOUTPUT).map

$(LIBRARY).so:
	ln -s $(SLIBRARY) $@

$(LSONAME):
	ln -s $(SLIBRARY) $@
endif

ifneq ($(LIBRARY),)
%.a: $(OBJECTS)
	$(AR) rc $@ $(OBJECTS)
endif

ifneq ($(SLIBRARY),)
%.la: $(LOBJECTS)
	$(AR) rc $@ $(LOBJECTS)
endif

ifneq ($(TEST_OUTPUT),)
$(TEST_OUTPUT): $(LINKER_SCRIPT) $(TEST_OBJECTS) $(TEST_OUTPUT_LIBS)
	$(LD) -n $(LFLAGS) -T $(LINKER_SCRIPT) -M -Map $(TEST_OUTPUT).map -o $@ $(TEST_OBJECTS) $(TEST_OUTPUT_LIBS) $(LIBS) $(BASE_LIBS)
ifeq ($(CONFIG_STRIP_BINARIES),y)
	$(STRIP) $(TEST_OUTPUT)
endif
endif

%.o: %.S $(DEPEND)
	$(GCC) $(DEFS) $(GCC_CFLAGS) -D__ASM__ -c $< -o $@
ifeq ($(PRECHECK),y)
	$(JOBFILE) $(JOB) $< $@ as asm/preproc $(DEFS) $(CFLAGS) -D__ASM__
endif

%.o: %.s $(DEPEND)
	$(AS) $(AFLAGS) -o $@ $<
ifeq ($(PRECHECK),y)
	$(JOBFILE) $(JOB) $< $@ as asm
endif

%.o: %.c $(DEPEND)
	$(CC) $(DEFS) $(CFLAGS) -c $< -o $@
ifeq ($(PRECHECK),y)
	$(JOBFILE) $(JOB) $< $@ cc core $(DEFS) $(CFLAGS)
endif

%.test.o: %.c $(DEPEND)
	$(CC) $(DEFS) $(CFLAGS) $(TEST_CFLAGS) -c $< -o $@
ifeq ($(PRECHECK),y)
	$(JOBFILE) $(JOB) $< $@ cc core $(DEFS) $(CFLAGS)
endif

%.lo: %.S $(DEPEND)
	$(CC) $(DEFS) $(LIB_CFLAGS) -D__ASM__ -c $< -o $@
ifeq ($(PRECHECK),y)
	$(JOBFILE) $(JOB) $< $@ as asm/preproc $(DEFS) $(CFLAGS) -D__ASM__
endif

%.lo: %.s $(DEPEND)
	$(AS) $(AFLAGS) -o $@ $<
ifeq ($(PRECHECK),y)
	$(JOBFILE) $(JOB) $< $@ as asm
endif

%.lo: %.c $(DEPEND)
	$(CC) $(DEFS) $(LIB_CFLAGS) -c $< -o $@
ifeq ($(PRECHECK),y)
	$(JOBFILE) $(JOB) $< $@ cc core $(DEFS) $(CFLAGS)
endif

$(DEPEND): $(PRE_DEPEND)
	makedepend -f - -- $(DEPEND_DEFS) $(CFLAGS) -- $(SOURCES) $(TEST_SOURCES) > $@ 2> /dev/null
	-[ -f $(DEPEND_PREV) ] && diff -q $(DEPEND_PREV) $@ && mv -f $(DEPEND_PREV) $@

##
# This explicit dependecy of the output binary on the object files seems to be
# necessary to prevent parallel build failures (GNU make bug #26893 ???).
$(OUTPUT): $(OBJECTS)

$(LARCHIVE): $(LOBJECTS)<|MERGE_RESOLUTION|>--- conflicted
+++ resolved
@@ -149,15 +149,13 @@
 
 LIBBITHENGE_PREFIX = $(LIB_PREFIX)/bithenge
 
-<<<<<<< HEAD
 LIBHTTP_PREFIX = $(LIB_PREFIX)/http
 LIBURI_PREFIX = $(LIB_PREFIX)/uri
 
 LIBMBR_PREFIX = $(LIB_PREFIX)/mbr
 LIBGPT_PREFIX = $(LIB_PREFIX)/gpt
-=======
+
 LIBURCU_PREFIX = $(LIB_PREFIX)/urcu
->>>>>>> 207e8880
 
 ifeq ($(STATIC_NEEDED),y)
 	STATIC_BUILD = y
@@ -284,20 +282,14 @@
 
 JOBFILE = $(LIBC_PREFIX)/../../../tools/jobfile.py
 
-<<<<<<< HEAD
+ifeq ($(FUTEX_UPGRADABLE),y)
+	CFLAGS += -I$(LIBURCU_PREFIX)/
+	LIBS += $(LIBURCU_PREFIX)/liburcu.a
+endif
+
 ifeq ($(COMPILER),gcc_cross)
 	CFLAGS += $(GCC_CFLAGS) $(EXTRA_CFLAGS)
 	DEPEND_DEFS = $(DEFS) $(CONFIG_DEFS)
-=======
-ifeq ($(FUTEX_UPGRADABLE),y)
-	CFLAGS += -I$(LIBURCU_PREFIX)/
-	LIBS += $(LIBURCU_PREFIX)/liburcu.a
-endif
-
-ifeq ($(POSIX_COMPAT),y)
-	CFLAGS += -I$(LIBPOSIX_PREFIX)/include/posix  -I$(LIBPOSIX_PREFIX)/include/
-	LIBS += $(LIBPOSIX_PREFIX)/libposix.a
->>>>>>> 207e8880
 endif
 
 ifeq ($(COMPILER),gcc_helenos)
