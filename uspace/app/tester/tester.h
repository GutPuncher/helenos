/*
 * Copyright (c) 2007 Martin Decky
 * All rights reserved.
 *
 * Redistribution and use in source and binary forms, with or without
 * modification, are permitted provided that the following conditions
 * are met:
 *
 * - Redistributions of source code must retain the above copyright
 *   notice, this list of conditions and the following disclaimer.
 * - Redistributions in binary form must reproduce the above copyright
 *   notice, this list of conditions and the following disclaimer in the
 *   documentation and/or other materials provided with the distribution.
 * - The name of the author may not be used to endorse or promote products
 *   derived from this software without specific prior written permission.
 *
 * THIS SOFTWARE IS PROVIDED BY THE AUTHOR ``AS IS'' AND ANY EXPRESS OR
 * IMPLIED WARRANTIES, INCLUDING, BUT NOT LIMITED TO, THE IMPLIED WARRANTIES
 * OF MERCHANTABILITY AND FITNESS FOR A PARTICULAR PURPOSE ARE DISCLAIMED.
 * IN NO EVENT SHALL THE AUTHOR BE LIABLE FOR ANY DIRECT, INDIRECT,
 * INCIDENTAL, SPECIAL, EXEMPLARY, OR CONSEQUENTIAL DAMAGES (INCLUDING, BUT
 * NOT LIMITED TO, PROCUREMENT OF SUBSTITUTE GOODS OR SERVICES; LOSS OF USE,
 * DATA, OR PROFITS; OR BUSINESS INTERRUPTION) HOWEVER CAUSED AND ON ANY
 * THEORY OF LIABILITY, WHETHER IN CONTRACT, STRICT LIABILITY, OR TORT
 * (INCLUDING NEGLIGENCE OR OTHERWISE) ARISING IN ANY WAY OUT OF THE USE OF
 * THIS SOFTWARE, EVEN IF ADVISED OF THE POSSIBILITY OF SUCH DAMAGE.
 */

/** @addtogroup tester
 * @{
 */
/** @file
 */

#ifndef TESTER_H_
#define TESTER_H_

#include <sys/types.h>
#include <bool.h>

#define IPC_TEST_SERVICE  10240
#define IPC_TEST_METHOD   2000

extern bool test_quiet;
extern int test_argc;
extern char **test_argv;

#define TPRINTF(format, ...) \
	{ \
		if (!test_quiet) { \
			fprintf(stderr, format, ##__VA_ARGS__); \
		} \
	}

typedef const char *(*test_entry_t)(void);

typedef struct {
	const char *name;
	const char *desc;
	test_entry_t entry;
	bool safe;
} test_t;

extern const char *test_thread1(void);
extern const char *test_print1(void);
extern const char *test_print2(void);
extern const char *test_print3(void);
extern const char *test_print4(void);
extern const char *test_print5(void);
extern const char *test_console1(void);
extern const char *test_stdio1(void);
extern const char *test_stdio2(void);
extern const char *test_fault1(void);
extern const char *test_fault2(void);
extern const char *test_fault3(void);
extern const char *test_vfs1(void);
extern const char *test_ping_pong(void);
extern const char *test_loop1(void);
extern const char *test_malloc1(void);
extern const char *test_malloc2(void);
extern const char *test_serial1(void);
extern const char *test_virtchar1(void);
<<<<<<< HEAD
extern const char *test_libext2_1(void);
=======
extern const char *test_devman1(void);
>>>>>>> 042fbe0c

extern test_t tests[];

#endif

/** @}
 */<|MERGE_RESOLUTION|>--- conflicted
+++ resolved
@@ -80,11 +80,8 @@
 extern const char *test_malloc2(void);
 extern const char *test_serial1(void);
 extern const char *test_virtchar1(void);
-<<<<<<< HEAD
 extern const char *test_libext2_1(void);
-=======
 extern const char *test_devman1(void);
->>>>>>> 042fbe0c
 
 extern test_t tests[];
 
