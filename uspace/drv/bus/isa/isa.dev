--- conflicted
+++ resolved
@@ -11,12 +11,9 @@
 i8042:
 	match 100 isa/i8042
 	irq 1
-<<<<<<< HEAD
 	irq 12
 	io_range 060 5
 	
-=======
-	io_range 060 10
 
 ne2k:
 	match 100 isa/ne2k
@@ -29,5 +26,4 @@
 	io_range 330 2
 	irq 5
 	dma 1
-	dma 5
->>>>>>> 7e1b1301
+	dma 5