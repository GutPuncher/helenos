--- conflicted
+++ resolved
@@ -57,39 +57,7 @@
 	return true;
 }
 
-<<<<<<< HEAD
 static int process_transfer_local(usb_transfer_batch_t *batch,
-=======
-int vhc_virtdev_add_transfer(vhc_data_t *vhc, vhc_transfer_t *transfer)
-{
-	fibril_mutex_lock(&vhc->guard);
-
-	bool target_found = false;
-	list_foreach(vhc->devices, link, vhc_virtdev_t, dev) {
-		fibril_mutex_lock(&dev->guard);
-		if (dev->address == transfer->address) {
-			if (target_found) {
-				usb_log_warning("Transfer would be accepted by more devices!\n");
-				goto next;
-			}
-			target_found = true;
-			list_append(&transfer->link, &dev->transfer_queue);
-		}
-next:
-		fibril_mutex_unlock(&dev->guard);
-	}
-
-	fibril_mutex_unlock(&vhc->guard);
-
-	if (target_found) {
-		return EOK;
-	} else {
-		return ENOENT;
-	}
-}
-
-static int process_transfer_local(vhc_transfer_t *transfer,
->>>>>>> 1c0cef08
     usbvirt_device_t *dev, size_t *actual_data_size)
 {
 	int rc;
@@ -211,8 +179,7 @@
 
 	int targets = 0;
 
-	list_foreach(vhc->devices, pos) {
-		vhc_virtdev_t *dev = list_get_instance(pos, vhc_virtdev_t, link);
+	list_foreach(vhc->devices, link, vhc_virtdev_t, dev) {
 		fibril_mutex_lock(&dev->guard);
 		if (dev->address == transfer->batch->ep->address) {
 			if (!targets) {
