/*
 * Copyright (c) 2011 Jan Vesely
 * All rights reserved.
 *
 * Redistribution and use in source and binary forms, with or without
 * modification, are permitted provided that the following conditions
 * are met:
 *
 * - Redistributions of source code must retain the above copyright
 *   notice, this list of conditions and the following disclaimer.
 * - Redistributions in binary form must reproduce the above copyright
 *   notice, this list of conditions and the following disclaimer in the
 *   documentation and/or other materials provided with the distribution.
 * - The name of the author may not be used to endorse or promote products
 *   derived from this software without specific prior written permission.
 *
 * THIS SOFTWARE IS PROVIDED BY THE AUTHOR ``AS IS'' AND ANY EXPRESS OR
 * IMPLIED WARRANTIES, INCLUDING, BUT NOT LIMITED TO, THE IMPLIED WARRANTIES
 * OF MERCHANTABILITY AND FITNESS FOR A PARTICULAR PURPOSE ARE DISCLAIMED.
 * IN NO EVENT SHALL THE AUTHOR BE LIABLE FOR ANY DIRECT, INDIRECT,
 * INCIDENTAL, SPECIAL, EXEMPLARY, OR CONSEQUENTIAL DAMAGES (INCLUDING, BUT
 * NOT LIMITED TO, PROCUREMENT OF SUBSTITUTE GOODS OR SERVICES; LOSS OF USE,
 * DATA, OR PROFITS; OR BUSINESS INTERRUPTION) HOWEVER CAUSED AND ON ANY
 * THEORY OF LIABILITY, WHETHER IN CONTRACT, STRICT LIABILITY, OR TORT
 * (INCLUDING NEGLIGENCE OR OTHERWISE) ARISING IN ANY WAY OUT OF THE USE OF
 * THIS SOFTWARE, EVEN IF ADVISED OF THE POSSIBILITY OF SUCH DAMAGE.
 */
/** @addtogroup drvusbuhcihc
 * @{
 */
/** @file
 * @brief UHCI Host controller driver routines
 */
#include <errno.h>
#include <str_error.h>
#include <adt/list.h>
#include <ddi.h>

#include <usb/debug.h>
#include <usb/usb.h>

#include "hc.h"
#include "uhci_batch.h"

#define UHCI_INTR_ALLOW_INTERRUPTS \
    (UHCI_INTR_CRC | UHCI_INTR_COMPLETE | UHCI_INTR_SHORT_PACKET)
#define UHCI_STATUS_USED_INTERRUPTS \
    (UHCI_STATUS_INTERRUPT | UHCI_STATUS_ERROR_INTERRUPT)

static const irq_pio_range_t uhci_irq_pio_ranges[] = {
	{
		.base = 0,
		.size = sizeof(uhci_regs_t)
	}
};

static const irq_cmd_t uhci_irq_commands[] = {
	{
		.cmd = CMD_PIO_READ_16,
		.dstarg = 1,
		.addr = NULL
	},
	{
		.cmd = CMD_AND,
		.srcarg = 1,
		.dstarg = 2,
		.value = UHCI_STATUS_USED_INTERRUPTS | UHCI_STATUS_NM_INTERRUPTS
	},
	{
		.cmd = CMD_PREDICATE,
		.srcarg = 2,
		.value = 2
	},
	{
		.cmd = CMD_PIO_WRITE_A_16,
		.srcarg = 1,
		.addr = NULL
	},
	{
		.cmd = CMD_ACCEPT
	}
};

static void hc_init_hw(const hc_t *instance);
static int hc_init_mem_structures(hc_t *instance);
static int hc_init_transfer_lists(hc_t *instance);

static int hc_interrupt_emulator(void *arg);
static int hc_debug_checker(void *arg);


/** Get number of PIO ranges used in IRQ code.
 * @return Number of ranges.
 */
size_t hc_irq_pio_range_count(void)
{
	return sizeof(uhci_irq_pio_ranges) / sizeof(irq_pio_range_t);
}

/** Get number of commands used in IRQ code.
 * @return Number of commands.
 */
size_t hc_irq_cmd_count(void)
{
	return sizeof(uhci_irq_commands) / sizeof(irq_cmd_t);
}

/** Generate IRQ code.
 * @param[out] ranges PIO ranges buffer.
 * @param[in] ranges_size Size of the ranges buffer (bytes).
 * @param[out] cmds Commands buffer.
 * @param[in] cmds_size Size of the commands buffer (bytes).
 * @param[in] regs Device's register range.
 *
 * @return Error code.
 */
int
hc_get_irq_code(irq_pio_range_t ranges[], size_t ranges_size, irq_cmd_t cmds[],
    size_t cmds_size, addr_range_t *regs)
{
	if ((ranges_size < sizeof(uhci_irq_pio_ranges)) ||
	    (cmds_size < sizeof(uhci_irq_commands)) ||
	    (RNGSZ(*regs) < sizeof(uhci_regs_t)))
		return EOVERFLOW;

	memcpy(ranges, uhci_irq_pio_ranges, sizeof(uhci_irq_pio_ranges));
	ranges[0].base = RNGABS(*regs);

	memcpy(cmds, uhci_irq_commands, sizeof(uhci_irq_commands));
<<<<<<< HEAD
	uhci_regs_t *registers = (uhci_regs_t *) regs;
	cmds[0].addr = (void*)&registers->usbsts;
	cmds[3].addr = (void*)&registers->usbsts;
=======
	uhci_regs_t *registers = (uhci_regs_t *) RNGABSPTR(*regs);
	cmds[0].addr = &registers->usbsts;
	cmds[3].addr = &registers->usbsts;

	return EOK;
}

/** Register interrupt handler.
 *
 * @param[in] device Host controller DDF device
 * @param[in] regs Register range
 * @param[in] irq Interrupt number
 * @paran[in] handler Interrupt handler
 *
 * @return EOK on success or negative error code
 */
int hc_register_irq_handler(ddf_dev_t *device, addr_range_t *regs, int irq,
    interrupt_handler_t handler)
{
	int rc;
	irq_pio_range_t irq_ranges[hc_irq_pio_range_count];
	irq_cmd_t irq_cmds[hc_irq_cmd_count];
	rc = hc_get_irq_code(irq_ranges, sizeof(irq_ranges), irq_cmds,
	    sizeof(irq_cmds), regs);
	if (rc != EOK) {
		usb_log_error("Failed to generate IRQ commands: %s.\n",
		    str_error(rc));
		return rc;
	}

	irq_code_t irq_code = {
		.rangecount = hc_irq_pio_range_count,
		.ranges = irq_ranges,
		.cmdcount = hc_irq_cmd_count,
		.cmds = irq_cmds
	};

        /* Register handler to avoid interrupt lockup */
        rc = register_interrupt_handler(device, irq, handler, &irq_code);
        if (rc != EOK) {
    		usb_log_error("Failed to register interrupt handler: %s.\n",
    		    str_error(rc));
    		return rc;
    	}
>>>>>>> 1c0cef08

	return EOK;
}

/** Take action based on the interrupt cause.
 *
 * @param[in] instance UHCI structure to use.
 * @param[in] status Value of the status register at the time of interrupt.
 *
 * Interrupt might indicate:
 * - transaction completed, either by triggering IOC, SPD, or an error
 * - some kind of device error
 * - resume from suspend state (not implemented)
 */
void hc_interrupt(hc_t *instance, uint16_t status)
{
	assert(instance);
	/* Lower 2 bits are transaction error and transaction complete */
	if (status & (UHCI_STATUS_INTERRUPT | UHCI_STATUS_ERROR_INTERRUPT)) {
		LIST_INITIALIZE(done);
		transfer_list_remove_finished(
		    &instance->transfers_interrupt, &done);
		transfer_list_remove_finished(
		    &instance->transfers_control_slow, &done);
		transfer_list_remove_finished(
		    &instance->transfers_control_full, &done);
		transfer_list_remove_finished(
		    &instance->transfers_bulk_full, &done);

		while (!list_empty(&done)) {
			link_t *item = list_first(&done);
			list_remove(item);
			uhci_transfer_batch_t *batch =
			    uhci_transfer_batch_from_link(item);
			uhci_transfer_batch_finish_dispose(batch);
		}
	}
	/* Resume interrupts are not supported */
	if (status & UHCI_STATUS_RESUME) {
		usb_log_error("Resume interrupt!\n");
	}

	/* Bits 4 and 5 indicate hc error */
	if (status & (UHCI_STATUS_PROCESS_ERROR | UHCI_STATUS_SYSTEM_ERROR)) {
		usb_log_error("UHCI hardware failure!.\n");
		++instance->hw_failures;
		transfer_list_abort_all(&instance->transfers_interrupt);
		transfer_list_abort_all(&instance->transfers_control_slow);
		transfer_list_abort_all(&instance->transfers_control_full);
		transfer_list_abort_all(&instance->transfers_bulk_full);

		if (instance->hw_failures < UHCI_ALLOWED_HW_FAIL) {
			/* reinitialize hw, this triggers virtual disconnect*/
			hc_init_hw(instance);
		} else {
			usb_log_fatal("Too many UHCI hardware failures!.\n");
			hc_fini(instance);
		}
	}
}

/** Initialize UHCI hc driver structure
 *
 * @param[in] instance Memory place to initialize.
 * @param[in] regs Range of device's I/O control registers.
 * @param[in] interrupts True if hw interrupts should be used.
 * @return Error code.
 * @note Should be called only once on any structure.
 *
 * Initializes memory structures, starts up hw, and launches debugger and
 * interrupt fibrils.
 */
int hc_init(hc_t *instance, addr_range_t *regs, bool interrupts)
{
<<<<<<< HEAD
	assert(reg_size >= sizeof(uhci_regs_t));
=======
	assert(regs->size >= sizeof(uhci_regs_t));
	int rc;
>>>>>>> 1c0cef08

	instance->hw_interrupts = interrupts;
	instance->hw_failures = 0;

	/* allow access to hc control registers */
	uhci_regs_t *io;
<<<<<<< HEAD
	int ret = pio_enable(regs, reg_size, (void **)&io);
	if (ret != EOK) {
=======
	rc = pio_enable_range(regs, (void **) &io);
	if (rc != EOK) {
>>>>>>> 1c0cef08
		usb_log_error("Failed to gain access to registers at %p: %s.\n",
	            io, str_error(ret));
		return ret;
	}
	instance->registers = io;

	usb_log_debug(
	    "Device registers at %p (%zuB) accessible.\n", io, regs->size);

	ret = hc_init_mem_structures(instance);
	if (ret != EOK) {
		usb_log_error("Failed to init UHCI memory structures: %s.\n",
		    str_error(ret));
		// TODO: we should disable pio here
		return ret;
	}

	hc_init_hw(instance);
	if (!interrupts) {
		instance->interrupt_emulator =
		    fibril_create(hc_interrupt_emulator, instance);
		fibril_add_ready(instance->interrupt_emulator);
	}
	(void)hc_debug_checker;

	uhci_rh_init(&instance->rh, instance->registers->ports, "uhci");

	return EOK;
}

/** Initialize UHCI hc hw resources.
 *
 * @param[in] instance UHCI structure to use.
 * For magic values see UHCI Design Guide
 */
void hc_init_hw(const hc_t *instance)
{
	assert(instance);
	uhci_regs_t *registers = instance->registers;

	/* Reset everything, who knows what touched it before us */
	pio_write_16(&registers->usbcmd, UHCI_CMD_GLOBAL_RESET);
	async_usleep(50000); /* 50ms according to USB spec(root hub reset) */
	pio_write_16(&registers->usbcmd, 0);

	/* Reset hc, all states and counters. Hope that hw is not broken */
	pio_write_16(&registers->usbcmd, UHCI_CMD_HCRESET);
	do { async_usleep(10); }
	while ((pio_read_16(&registers->usbcmd) & UHCI_CMD_HCRESET) != 0);

	/* Set frame to exactly 1ms */
	pio_write_8(&registers->sofmod, 64);

	/* Set frame list pointer */
	const uint32_t pa = addr_to_phys(instance->frame_list);
	pio_write_32(&registers->flbaseadd, pa);

	if (instance->hw_interrupts) {
		/* Enable all interrupts, but resume interrupt */
		pio_write_16(&instance->registers->usbintr,
		    UHCI_INTR_ALLOW_INTERRUPTS);
	}

	const uint16_t cmd = pio_read_16(&registers->usbcmd);
	if (cmd != 0)
		usb_log_warning("Previous command value: %x.\n", cmd);

	/* Start the hc with large(64B) packet FSBR */
	pio_write_16(&registers->usbcmd,
	    UHCI_CMD_RUN_STOP | UHCI_CMD_MAX_PACKET | UHCI_CMD_CONFIGURE);
}

/** Initialize UHCI hc memory structures.
 *
 * @param[in] instance UHCI structure to use.
 * @return Error code
 * @note Should be called only once on any structure.
 *
 * Structures:
 *  - transfer lists (queue heads need to be accessible by the hw)
 *  - frame list page (needs to be one UHCI hw accessible 4K page)
 */
int hc_init_mem_structures(hc_t *instance)
{
	assert(instance);

	/* Init USB frame list page */
	instance->frame_list = get_page();
	if (!instance->frame_list) {
		return ENOMEM;
	}
	usb_log_debug("Initialized frame list at %p.\n", instance->frame_list);

	/* Init transfer lists */
	int ret = hc_init_transfer_lists(instance);
	if (ret != EOK) {
		usb_log_error("Failed to initialize transfer lists.\n");
		return_page(instance->frame_list);
		return ENOMEM;
	}
	usb_log_debug("Initialized transfer lists.\n");


	/* Set all frames to point to the first queue head */
	const uint32_t queue = LINK_POINTER_QH(
	        addr_to_phys(instance->transfers_interrupt.queue_head));

	for (unsigned i = 0; i < UHCI_FRAME_LIST_COUNT; ++i) {
		instance->frame_list[i] = queue;
	}

	return EOK;
}

/** Initialize UHCI hc transfer lists.
 *
 * @param[in] instance UHCI structure to use.
 * @return Error code
 * @note Should be called only once on any structure.
 *
 * Initializes transfer lists and sets them in one chain to support proper
 * USB scheduling. Sets pointer table for quick access.
 */
int hc_init_transfer_lists(hc_t *instance)
{
	assert(instance);
#define SETUP_TRANSFER_LIST(type, name) \
do { \
	int ret = transfer_list_init(&instance->transfers_##type, name); \
	if (ret != EOK) { \
		usb_log_error("Failed to setup %s transfer list: %s.\n", \
		    name, str_error(ret)); \
		transfer_list_fini(&instance->transfers_bulk_full); \
		transfer_list_fini(&instance->transfers_control_full); \
		transfer_list_fini(&instance->transfers_control_slow); \
		transfer_list_fini(&instance->transfers_interrupt); \
		return ret; \
	} \
} while (0)

	SETUP_TRANSFER_LIST(bulk_full, "BULK FULL");
	SETUP_TRANSFER_LIST(control_full, "CONTROL FULL");
	SETUP_TRANSFER_LIST(control_slow, "CONTROL LOW");
	SETUP_TRANSFER_LIST(interrupt, "INTERRUPT");
#undef SETUP_TRANSFER_LIST
	/* Connect lists into one schedule */
	transfer_list_set_next(&instance->transfers_control_full,
		&instance->transfers_bulk_full);
	transfer_list_set_next(&instance->transfers_control_slow,
		&instance->transfers_control_full);
	transfer_list_set_next(&instance->transfers_interrupt,
		&instance->transfers_control_slow);

	/*FSBR, This feature is not needed (adds no benefit) and is supposedly
	 * buggy on certain hw, enable at your own risk. */
#ifdef FSBR
	transfer_list_set_next(&instance->transfers_bulk_full,
	    &instance->transfers_control_full);
#endif

	/* Assign pointers to be used during scheduling */
	instance->transfers[USB_SPEED_FULL][USB_TRANSFER_INTERRUPT] =
	  &instance->transfers_interrupt;
	instance->transfers[USB_SPEED_LOW][USB_TRANSFER_INTERRUPT] =
	  &instance->transfers_interrupt;
	instance->transfers[USB_SPEED_FULL][USB_TRANSFER_CONTROL] =
	  &instance->transfers_control_full;
	instance->transfers[USB_SPEED_LOW][USB_TRANSFER_CONTROL] =
	  &instance->transfers_control_slow;
	instance->transfers[USB_SPEED_FULL][USB_TRANSFER_BULK] =
	  &instance->transfers_bulk_full;

	return EOK;
}

/** Schedule batch for execution.
 *
 * @param[in] instance UHCI structure to use.
 * @param[in] batch Transfer batch to schedule.
 * @return Error code
 *
 * Checks for bandwidth availability and appends the batch to the proper queue.
 */
int hc_schedule(hcd_t *hcd, usb_transfer_batch_t *batch)
{
	assert(hcd);
	hc_t *instance = hcd->private_data;
	assert(instance);
	assert(batch);

	if (batch->ep->address == uhci_rh_get_address(&instance->rh))
		return uhci_rh_schedule(&instance->rh, batch);

	uhci_transfer_batch_t *uhci_batch = uhci_transfer_batch_get(batch);
	if (!uhci_batch) {
		usb_log_error("Failed to create UHCI transfer structures.\n");
		return ENOMEM;
	}

	transfer_list_t *list =
	    instance->transfers[batch->ep->speed][batch->ep->transfer_type];
	assert(list);
	transfer_list_add_batch(list, uhci_batch);

	return EOK;
}

/** Polling function, emulates interrupts.
 *
 * @param[in] arg UHCI hc structure to use.
 * @return EOK (should never return)
 */
int hc_interrupt_emulator(void* arg)
{
	usb_log_debug("Started interrupt emulator.\n");
	hc_t *instance = arg;
	assert(instance);

	while (1) {
		/* Read and clear status register */
		uint16_t status = pio_read_16(&instance->registers->usbsts);
		pio_write_16(&instance->registers->usbsts, status);
		if (status != 0)
			usb_log_debug2("UHCI status: %x.\n", status);
		hc_interrupt(instance, status);
		async_usleep(UHCI_INT_EMULATOR_TIMEOUT);
	}
	return EOK;
}

/** Debug function, checks consistency of memory structures.
 *
 * @param[in] arg UHCI structure to use.
 * @return EOK (should never return)
 */
int hc_debug_checker(void *arg)
{
	hc_t *instance = arg;
	assert(instance);

#define QH(queue) \
	instance->transfers_##queue.queue_head

	while (1) {
		const uint16_t cmd = pio_read_16(&instance->registers->usbcmd);
		const uint16_t sts = pio_read_16(&instance->registers->usbsts);
		const uint16_t intr =
		    pio_read_16(&instance->registers->usbintr);

		if (((cmd & UHCI_CMD_RUN_STOP) != 1) || (sts != 0)) {
			usb_log_debug2("Command: %X Status: %X Intr: %x\n",
			    cmd, sts, intr);
		}

		const uintptr_t frame_list =
		    pio_read_32(&instance->registers->flbaseadd) & ~0xfff;
		if (frame_list != addr_to_phys(instance->frame_list)) {
			usb_log_debug("Framelist address: %p vs. %p.\n",
			    (void *) frame_list,
			    (void *) addr_to_phys(instance->frame_list));
		}

		int frnum = pio_read_16(&instance->registers->frnum) & 0x3ff;

		uintptr_t expected_pa = instance->frame_list[frnum]
		    & LINK_POINTER_ADDRESS_MASK;
		uintptr_t real_pa = addr_to_phys(QH(interrupt));
		if (expected_pa != real_pa) {
			usb_log_debug("Interrupt QH: %p (frame %d) vs. %p.\n",
			    (void *) expected_pa, frnum, (void *) real_pa);
		}

		expected_pa = QH(interrupt)->next & LINK_POINTER_ADDRESS_MASK;
		real_pa = addr_to_phys(QH(control_slow));
		if (expected_pa != real_pa) {
			usb_log_debug("Control Slow QH: %p vs. %p.\n",
			    (void *) expected_pa, (void *) real_pa);
		}

		expected_pa = QH(control_slow)->next & LINK_POINTER_ADDRESS_MASK;
		real_pa = addr_to_phys(QH(control_full));
		if (expected_pa != real_pa) {
			usb_log_debug("Control Full QH: %p vs. %p.\n",
			    (void *) expected_pa, (void *) real_pa);
		}

		expected_pa = QH(control_full)->next & LINK_POINTER_ADDRESS_MASK;
		real_pa = addr_to_phys(QH(bulk_full));
		if (expected_pa != real_pa ) {
			usb_log_debug("Bulk QH: %p vs. %p.\n",
			    (void *) expected_pa, (void *) real_pa);
		}
		async_usleep(UHCI_DEBUGER_TIMEOUT);
	}
	return EOK;
#undef QH
}
/**
 * @}
 */<|MERGE_RESOLUTION|>--- conflicted
+++ resolved
@@ -127,14 +127,9 @@
 	ranges[0].base = RNGABS(*regs);
 
 	memcpy(cmds, uhci_irq_commands, sizeof(uhci_irq_commands));
-<<<<<<< HEAD
-	uhci_regs_t *registers = (uhci_regs_t *) regs;
+	uhci_regs_t *registers = (uhci_regs_t *) RNGABSPTR(*regs);
 	cmds[0].addr = (void*)&registers->usbsts;
 	cmds[3].addr = (void*)&registers->usbsts;
-=======
-	uhci_regs_t *registers = (uhci_regs_t *) RNGABSPTR(*regs);
-	cmds[0].addr = &registers->usbsts;
-	cmds[3].addr = &registers->usbsts;
 
 	return EOK;
 }
@@ -151,32 +146,32 @@
 int hc_register_irq_handler(ddf_dev_t *device, addr_range_t *regs, int irq,
     interrupt_handler_t handler)
 {
-	int rc;
-	irq_pio_range_t irq_ranges[hc_irq_pio_range_count];
-	irq_cmd_t irq_cmds[hc_irq_cmd_count];
-	rc = hc_get_irq_code(irq_ranges, sizeof(irq_ranges), irq_cmds,
+	assert(device);
+	irq_pio_range_t irq_ranges[hc_irq_pio_range_count()];
+	irq_cmd_t irq_cmds[hc_irq_cmd_count()];
+
+	int ret = hc_get_irq_code(irq_ranges, sizeof(irq_ranges), irq_cmds,
 	    sizeof(irq_cmds), regs);
-	if (rc != EOK) {
+	if (ret != EOK) {
 		usb_log_error("Failed to generate IRQ commands: %s.\n",
-		    str_error(rc));
-		return rc;
+		    str_error(ret));
+		return ret;
 	}
 
 	irq_code_t irq_code = {
-		.rangecount = hc_irq_pio_range_count,
+		.rangecount = hc_irq_pio_range_count(),
 		.ranges = irq_ranges,
-		.cmdcount = hc_irq_cmd_count,
+		.cmdcount = hc_irq_cmd_count(),
 		.cmds = irq_cmds
 	};
 
         /* Register handler to avoid interrupt lockup */
-        rc = register_interrupt_handler(device, irq, handler, &irq_code);
-        if (rc != EOK) {
-    		usb_log_error("Failed to register interrupt handler: %s.\n",
-    		    str_error(rc));
-    		return rc;
-    	}
->>>>>>> 1c0cef08
+        ret = register_interrupt_handler(device, irq, handler, &irq_code);
+        if (ret != EOK) {
+		usb_log_error("Failed to register interrupt handler: %s.\n",
+		    str_error(ret));
+		return ret;
+	}
 
 	return EOK;
 }
@@ -251,25 +246,17 @@
  */
 int hc_init(hc_t *instance, addr_range_t *regs, bool interrupts)
 {
-<<<<<<< HEAD
-	assert(reg_size >= sizeof(uhci_regs_t));
-=======
+	assert(instance);
+	assert(regs);
 	assert(regs->size >= sizeof(uhci_regs_t));
-	int rc;
->>>>>>> 1c0cef08
 
 	instance->hw_interrupts = interrupts;
 	instance->hw_failures = 0;
 
 	/* allow access to hc control registers */
 	uhci_regs_t *io;
-<<<<<<< HEAD
-	int ret = pio_enable(regs, reg_size, (void **)&io);
+	int ret = pio_enable_range(regs, (void **) &io);
 	if (ret != EOK) {
-=======
-	rc = pio_enable_range(regs, (void **) &io);
-	if (rc != EOK) {
->>>>>>> 1c0cef08
 		usb_log_error("Failed to gain access to registers at %p: %s.\n",
 	            io, str_error(ret));
 		return ret;
