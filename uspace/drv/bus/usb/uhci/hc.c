--- conflicted
+++ resolved
@@ -109,11 +109,7 @@
  *
  * @return Error code.
  */
-<<<<<<< HEAD
-int hc_gen_irq_code(irq_code_t *code, hc_device_t *hcd, const hw_res_list_parsed_t *hw_res)
-=======
-int uhci_hc_gen_irq_code(irq_code_t *code, const hw_res_list_parsed_t *hw_res, int *irq)
->>>>>>> 6a5d05bd
+int hc_gen_irq_code(irq_code_t *code, hc_device_t *hcd, const hw_res_list_parsed_t *hw_res, int *irq)
 {
 	assert(code);
 	assert(hw_res);
