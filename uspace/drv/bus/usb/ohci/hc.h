/*
 * Copyright (c) 2011 Jan Vesely
 * All rights reserved.
 *
 * Redistribution and use in source and binary forms, with or without
 * modification, are permitted provided that the following conditions
 * are met:
 *
 * - Redistributions of source code must retain the above copyright
 *   notice, this list of conditions and the following disclaimer.
 * - Redistributions in binary form must reproduce the above copyright
 *   notice, this list of conditions and the following disclaimer in the
 *   documentation and/or other materials provided with the distribution.
 * - The name of the author may not be used to endorse or promote products
 *   derived from this software without specific prior written permission.
 *
 * THIS SOFTWARE IS PROVIDED BY THE AUTHOR ``AS IS'' AND ANY EXPRESS OR
 * IMPLIED WARRANTIES, INCLUDING, BUT NOT LIMITED TO, THE IMPLIED WARRANTIES
 * OF MERCHANTABILITY AND FITNESS FOR A PARTICULAR PURPOSE ARE DISCLAIMED.
 * IN NO EVENT SHALL THE AUTHOR BE LIABLE FOR ANY DIRECT, INDIRECT,
 * INCIDENTAL, SPECIAL, EXEMPLARY, OR CONSEQUENTIAL DAMAGES (INCLUDING, BUT
 * NOT LIMITED TO, PROCUREMENT OF SUBSTITUTE GOODS OR SERVICES; LOSS OF USE,
 * DATA, OR PROFITS; OR BUSINESS INTERRUPTION) HOWEVER CAUSED AND ON ANY
 * THEORY OF LIABILITY, WHETHER IN CONTRACT, STRICT LIABILITY, OR TORT
 * (INCLUDING NEGLIGENCE OR OTHERWISE) ARISING IN ANY WAY OUT OF THE USE OF
 * THIS SOFTWARE, EVEN IF ADVISED OF THE POSSIBILITY OF SUCH DAMAGE.
 */

/** @addtogroup drvusbohci
 * @{
 */
/** @file
 * @brief OHCI host controller driver structure
 */

#ifndef DRV_OHCI_HC_H
#define DRV_OHCI_HC_H

#include <adt/list.h>
#include <ddi.h>
#include <ddf/driver.h>
#include <device/hw_res_parsed.h>
#include <fibril.h>
#include <fibril_synch.h>
#include <stdbool.h>
#include <stdint.h>

#include <usb/host/hcd.h>
#include <usb/host/endpoint.h>
#include <usb/host/usb_transfer_batch.h>

#include "ohci_regs.h"
#include "ohci_rh.h"
#include "ohci_bus.h"
#include "endpoint_list.h"
#include "hw_struct/hcca.h"

/** Main OHCI driver structure */
typedef struct hc {
	/** Common hcd header */
	hc_device_t base;

	/** Memory mapped I/O registers area */
	ohci_regs_t *registers;
	
	/** Host controller communication area structure */
	hcca_t *hcca;

	/** Transfer schedules */
	endpoint_list_t lists[4];

	/** List of active endpoints */
	list_t pending_endpoints;

	/** Guards schedule and endpoint manipulation */
	fibril_mutex_t guard;

	/** USB hub emulation structure */
	ohci_rh_t rh;

	/** USB bookkeeping */
	ohci_bus_t bus;
} hc_t;

static inline hc_t * hcd_to_hc(hc_device_t *hcd)
{
	assert(hcd);
	return (hc_t *) hcd;
}

extern int hc_add(hc_device_t *, const hw_res_list_parsed_t *);
extern int hc_gen_irq_code(irq_code_t *, hc_device_t *, const hw_res_list_parsed_t *);
extern int hc_gain_control(hc_device_t *);
extern int hc_start(hc_device_t *);
extern int hc_setup_roothub(hc_device_t *);
extern int hc_gone(hc_device_t *);

extern void hc_enqueue_endpoint(hc_t *, const endpoint_t *);
extern void hc_dequeue_endpoint(hc_t *, const endpoint_t *);

<<<<<<< HEAD
extern int ohci_hc_schedule(usb_transfer_batch_t *);
extern int ohci_hc_status(bus_t *, uint32_t *);
extern void ohci_hc_interrupt(bus_t *, uint32_t);
=======
int ohci_hc_gen_irq_code(irq_code_t *code, const hw_res_list_parsed_t *hw_res, int *irq);

extern void ohci_hc_interrupt(hcd_t *, uint32_t);
extern int ohci_hc_status(hcd_t *, uint32_t *);
extern int ohci_hc_schedule(hcd_t *, usb_transfer_batch_t *);
>>>>>>> 6a5d05bd

#endif

/**
 * @}
 */<|MERGE_RESOLUTION|>--- conflicted
+++ resolved
@@ -89,7 +89,7 @@
 }
 
 extern int hc_add(hc_device_t *, const hw_res_list_parsed_t *);
-extern int hc_gen_irq_code(irq_code_t *, hc_device_t *, const hw_res_list_parsed_t *);
+extern int hc_gen_irq_code(irq_code_t *, hc_device_t *, const hw_res_list_parsed_t *, int *);
 extern int hc_gain_control(hc_device_t *);
 extern int hc_start(hc_device_t *);
 extern int hc_setup_roothub(hc_device_t *);
@@ -98,17 +98,9 @@
 extern void hc_enqueue_endpoint(hc_t *, const endpoint_t *);
 extern void hc_dequeue_endpoint(hc_t *, const endpoint_t *);
 
-<<<<<<< HEAD
 extern int ohci_hc_schedule(usb_transfer_batch_t *);
 extern int ohci_hc_status(bus_t *, uint32_t *);
 extern void ohci_hc_interrupt(bus_t *, uint32_t);
-=======
-int ohci_hc_gen_irq_code(irq_code_t *code, const hw_res_list_parsed_t *hw_res, int *irq);
-
-extern void ohci_hc_interrupt(hcd_t *, uint32_t);
-extern int ohci_hc_status(hcd_t *, uint32_t *);
-extern int ohci_hc_schedule(hcd_t *, usb_transfer_batch_t *);
->>>>>>> 6a5d05bd
 
 #endif
 
