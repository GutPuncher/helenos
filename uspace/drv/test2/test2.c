--- conflicted
+++ resolved
@@ -63,12 +63,7 @@
 	ddf_fun_t *fun;
 	int rc;
 
-<<<<<<< HEAD
-	int rc = child_device_register_wrapper(parent, name,
-	    match_id, match_score, NULL);
-=======
 	printf(NAME ": registering function `%s': %s.\n", name, message);
->>>>>>> 664af708
 
 	fun = ddf_fun_create(parent, fun_inner, name);
 	if (fun == NULL) {
