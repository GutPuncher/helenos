/*
 * Copyright (c) 2006 Jakub Jermar
 * All rights reserved.
 *
 * Redistribution and use in source and binary forms, with or without
 * modification, are permitted provided that the following conditions
 * are met:
 *
 * - Redistributions of source code must retain the above copyright
 *   notice, this list of conditions and the following disclaimer.
 * - Redistributions in binary form must reproduce the above copyright
 *   notice, this list of conditions and the following disclaimer in the
 *   documentation and/or other materials provided with the distribution.
 * - The name of the author may not be used to endorse or promote products
 *   derived from this software without specific prior written permission.
 *
 * THIS SOFTWARE IS PROVIDED BY THE AUTHOR ``AS IS'' AND ANY EXPRESS OR
 * IMPLIED WARRANTIES, INCLUDING, BUT NOT LIMITED TO, THE IMPLIED WARRANTIES
 * OF MERCHANTABILITY AND FITNESS FOR A PARTICULAR PURPOSE ARE DISCLAIMED.
 * IN NO EVENT SHALL THE AUTHOR BE LIABLE FOR ANY DIRECT, INDIRECT,
 * INCIDENTAL, SPECIAL, EXEMPLARY, OR CONSEQUENTIAL DAMAGES (INCLUDING, BUT
 * NOT LIMITED TO, PROCUREMENT OF SUBSTITUTE GOODS OR SERVICES; LOSS OF USE,
 * DATA, OR PROFITS; OR BUSINESS INTERRUPTION) HOWEVER CAUSED AND ON ANY
 * THEORY OF LIABILITY, WHETHER IN CONTRACT, STRICT LIABILITY, OR TORT
 * (INCLUDING NEGLIGENCE OR OTHERWISE) ARISING IN ANY WAY OUT OF THE USE OF
 * THIS SOFTWARE, EVEN IF ADVISED OF THE POSSIBILITY OF SUCH DAMAGE.
 */

/** @addtogroup libcipc
 * @{
 */
/**
 * @file  services.h
 * @brief List of all known services and their codes.
 */

#ifndef LIBC_SERVICES_H_
#define LIBC_SERVICES_H_

#include <sys/types.h>
#include <abi/fourcc.h>

typedef enum {
	SERVICE_NONE       = 0,
	SERVICE_LOADER     = FOURCC('l', 'o', 'a', 'd'),
	SERVICE_VFS        = FOURCC('v', 'f', 's', ' '),
	SERVICE_LOC        = FOURCC('l', 'o', 'c', ' '),
	SERVICE_LOGGER     = FOURCC('l', 'o', 'g', 'g'),
	SERVICE_DEVMAN     = FOURCC('d', 'e', 'v', 'n'),
	SERVICE_IRC        = FOURCC('i', 'r', 'c', ' '),
	SERVICE_CLIPBOARD  = FOURCC('c', 'l', 'i', 'p'),
} service_t;

<<<<<<< HEAD
#define SERVICE_NAME_CORECFG	"corecfg"
#define SERVICE_NAME_DHCP       "net/dhcp"
#define SERVICE_NAME_DNSR       "net/dnsr"
#define SERVICE_NAME_INET       "net/inet"
#define SERVICE_NAME_INETCFG    "net/inetcfg"
#define SERVICE_NAME_INETPING   "net/inetping"
#define SERVICE_NAME_INETPING6  "net/inetping6"
#define SERVICE_NAME_NETCONF    "net/netconf"
#define SERVICE_NAME_UDP	"net/udp"
#define SERVICE_NAME_TCP	"net/tcp"
#define SERVICE_NAME_VBD	"vbd"
#define SERVICE_NAME_VOLSRV	"volsrv"
=======
#define SERVICE_NAME_CORECFG  "corecfg"
#define SERVICE_NAME_DHCP     "net/dhcp"
#define SERVICE_NAME_DNSR     "net/dnsr"
#define SERVICE_NAME_INET     "net/inet"
#define SERVICE_NAME_NETCONF  "net/netconf"
#define SERVICE_NAME_UDP      "net/udp"
#define SERVICE_NAME_TCP      "net/tcp"
>>>>>>> 5265eea4

#endif

/** @}
 */<|MERGE_RESOLUTION|>--- conflicted
+++ resolved
@@ -51,20 +51,6 @@
 	SERVICE_CLIPBOARD  = FOURCC('c', 'l', 'i', 'p'),
 } service_t;
 
-<<<<<<< HEAD
-#define SERVICE_NAME_CORECFG	"corecfg"
-#define SERVICE_NAME_DHCP       "net/dhcp"
-#define SERVICE_NAME_DNSR       "net/dnsr"
-#define SERVICE_NAME_INET       "net/inet"
-#define SERVICE_NAME_INETCFG    "net/inetcfg"
-#define SERVICE_NAME_INETPING   "net/inetping"
-#define SERVICE_NAME_INETPING6  "net/inetping6"
-#define SERVICE_NAME_NETCONF    "net/netconf"
-#define SERVICE_NAME_UDP	"net/udp"
-#define SERVICE_NAME_TCP	"net/tcp"
-#define SERVICE_NAME_VBD	"vbd"
-#define SERVICE_NAME_VOLSRV	"volsrv"
-=======
 #define SERVICE_NAME_CORECFG  "corecfg"
 #define SERVICE_NAME_DHCP     "net/dhcp"
 #define SERVICE_NAME_DNSR     "net/dnsr"
@@ -72,7 +58,8 @@
 #define SERVICE_NAME_NETCONF  "net/netconf"
 #define SERVICE_NAME_UDP      "net/udp"
 #define SERVICE_NAME_TCP      "net/tcp"
->>>>>>> 5265eea4
+#define SERVICE_NAME_VBD      "vbd"
+#define SERVICE_NAME_VOLSRV   "volsrv"
 
 #endif
 
