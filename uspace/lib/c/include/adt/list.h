/*
 * Copyright (c) 2001-2004 Jakub Jermar
 * Copyright (c) 2013 Jiri Svoboda
 * All rights reserved.
 *
 * Redistribution and use in source and binary forms, with or without
 * modification, are permitted provided that the following conditions
 * are met:
 *
 * - Redistributions of source code must retain the above copyright
 *   notice, this list of conditions and the following disclaimer.
 * - Redistributions in binary form must reproduce the above copyright
 *   notice, this list of conditions and the following disclaimer in the
 *   documentation and/or other materials provided with the distribution.
 * - The name of the author may not be used to endorse or promote products
 *   derived from this software without specific prior written permission.
 *
 * THIS SOFTWARE IS PROVIDED BY THE AUTHOR ``AS IS'' AND ANY EXPRESS OR
 * IMPLIED WARRANTIES, INCLUDING, BUT NOT LIMITED TO, THE IMPLIED WARRANTIES
 * OF MERCHANTABILITY AND FITNESS FOR A PARTICULAR PURPOSE ARE DISCLAIMED.
 * IN NO EVENT SHALL THE AUTHOR BE LIABLE FOR ANY DIRECT, INDIRECT,
 * INCIDENTAL, SPECIAL, EXEMPLARY, OR CONSEQUENTIAL DAMAGES (INCLUDING, BUT
 * NOT LIMITED TO, PROCUREMENT OF SUBSTITUTE GOODS OR SERVICES; LOSS OF USE,
 * DATA, OR PROFITS; OR BUSINESS INTERRUPTION) HOWEVER CAUSED AND ON ANY
 * THEORY OF LIABILITY, WHETHER IN CONTRACT, STRICT LIABILITY, OR TORT
 * (INCLUDING NEGLIGENCE OR OTHERWISE) ARISING IN ANY WAY OUT OF THE USE OF
 * THIS SOFTWARE, EVEN IF ADVISED OF THE POSSIBILITY OF SUCH DAMAGE.
 */

/** @addtogroup libc
 * @{
 */
/** @file
 */

#ifndef LIBC_LIST_H_
#define LIBC_LIST_H_

#include <assert.h>
#include <stdbool.h>
#include <stddef.h>

/** Doubly linked list link. */
typedef struct link {
	struct link *prev;  /**< Pointer to the previous item in the list. */
	struct link *next;  /**< Pointer to the next item in the list. */
} link_t;

/** Doubly linked list. */
typedef struct list {
	link_t head;  /**< List head. Does not have any data. */
} list_t;

/** Declare and initialize statically allocated list.
 *
 * @param name Name of the new statically allocated list.
 *
 */
#define LIST_INITIALIZE(name) \
	list_t name = LIST_INITIALIZER(name)

/** Initializer for statically allocated list.
 * 
 * @code
 * struct named_list {
 *     const char *name;
 *     list_t list;
 * } var = { 
 *     .name = "default name", 
 *     .list = LIST_INITIALIZER(name_list.list) 
 * };
 * @endcode
 *
 * @param name Name of the new statically allocated list.
 *
 */
#define LIST_INITIALIZER(name) \
	{ \
		.head = { \
			.prev = &(name).head, \
			.next = &(name).head \
		} \
	}

#define list_get_instance(link, type, member) \
	((type *) (((void *)(link)) - list_link_to_void(&(((type *) NULL)->member))))

#define list_foreach(list, member, itype, iterator) \
	for (itype *iterator = NULL; iterator == NULL; iterator = (itype *) 1) \
	    for (link_t *_link = (list).head.next; \
	    iterator = list_get_instance(_link, itype, member), \
	    _link != &(list).head; _link = _link->next)

#define list_foreach_rev(list, member, itype, iterator) \
	for (itype *iterator = NULL; iterator == NULL; iterator = (itype *) 1) \
	    for (link_t *_link = (list).head.prev; \
	    iterator = list_get_instance(_link, itype, member), \
	    _link != &(list).head; _link = _link->prev)

/** Unlike list_foreach(), allows removing items while traversing a list.
 *
 * @code
 * list_t mylist;
 * typedef struct item {
 *     int value;
 *     link_t item_link;
 * } item_t;
 * 
 * //..
 * 
 * // Print each list element's value and remove the element from the list.
 * list_foreach_safe(mylist, cur_link, next_link) {
 *     item_t *cur_item = list_get_instance(cur_link, item_t, item_link);
 *     printf("%d\n", cur_item->value);
 *     list_remove(cur_link);
 * }
 * @endcode
 * 
 * @param list List to traverse.
 * @param iterator Iterator to the current element of the list.
 *             The item this iterator points may be safely removed
 *             from the list.
 * @param next_iter Iterator to the next element of the list.
 */
#define list_foreach_safe(list, iterator, next_iter) \
	for (link_t *iterator = (list).head.next, \
		*next_iter = iterator->next; \
		iterator != &(list).head; \
		iterator = next_iter, next_iter = iterator->next)

#define assert_link_not_used(link) \
	assert(!link_used(link))

/** Returns true if the link is definitely part of a list. False if not sure. */
<<<<<<< HEAD
static inline bool link_in_use(link_t *link)
=======
static inline int link_in_use(const link_t *link)
>>>>>>> 8351f9a4
{
	return link->prev != NULL && link->next != NULL;
}

/** Initialize doubly-linked circular list link
 *
 * Initialize doubly-linked list link.
 *
 * @param link Pointer to link_t structure to be initialized.
 *
 */
static inline void link_initialize(link_t *link)
{
	link->prev = NULL;
	link->next = NULL;
}

/** Initialize doubly-linked circular list
 *
 * Initialize doubly-linked circular list.
 *
 * @param list Pointer to list_t structure.
 *
 */
static inline void list_initialize(list_t *list)
{
	list->head.prev = &list->head;
	list->head.next = &list->head;
}

/** Insert item before another item in doubly-linked circular list.
 *
 */
static inline void list_insert_before(link_t *lnew, link_t *lold)
{
	lnew->next = lold;
	lnew->prev = lold->prev;
	lold->prev->next = lnew;
	lold->prev = lnew;
}

/** Insert item after another item in doubly-linked circular list.
 *
 */
static inline void list_insert_after(link_t *lnew, link_t *lold)
{
	lnew->prev = lold;
	lnew->next = lold->next;
	lold->next->prev = lnew;
	lold->next = lnew;
}

/** Add item to the beginning of doubly-linked circular list
 *
 * Add item to the beginning of doubly-linked circular list.
 *
 * @param link Pointer to link_t structure to be added.
 * @param list Pointer to list_t structure.
 *
 */
static inline void list_prepend(link_t *link, list_t *list)
{
	list_insert_after(link, &list->head);
}

/** Add item to the end of doubly-linked circular list
 *
 * Add item to the end of doubly-linked circular list.
 *
 * @param link Pointer to link_t structure to be added.
 * @param list Pointer to list_t structure.
 *
 */
static inline void list_append(link_t *link, list_t *list)
{
	list_insert_before(link, &list->head);
}

/** Remove item from doubly-linked circular list
 *
 * Remove item from doubly-linked circular list.
 *
 * @param link Pointer to link_t structure to be removed from the list
 *             it is contained in.
 *
 */
static inline void list_remove(link_t *link)
{
	if ((link->prev != NULL) && (link->next != NULL)) {
		link->next->prev = link->prev;
		link->prev->next = link->next;
	}
	
	link_initialize(link);
}

/** Query emptiness of doubly-linked circular list
 *
 * Query emptiness of doubly-linked circular list.
 *
 * @param list Pointer to lins_t structure.
 *
 */
static inline bool list_empty(const list_t *list)
{
	return (list->head.next == &list->head);
}

/** Get first item in list.
 *
 * @param list Pointer to list_t structure.
 *
 * @return Head item of the list.
 * @return NULL if the list is empty.
 *
 */
static inline link_t *list_first(const list_t *list)
{
	return ((list->head.next == &list->head) ? NULL : list->head.next);
}

/** Get last item in list.
 *
 * @param list Pointer to list_t structure.
 *
 * @return Head item of the list.
 * @return NULL if the list is empty.
 *
 */
static inline link_t *list_last(const list_t *list)
{
	return (list->head.prev == &list->head) ? NULL : list->head.prev;
}

/** Get next item in list.
 *
 * @param link Current item link
 * @param list List containing @a link
 *
 * @return Next item or NULL if @a link is the last item.
 *
 */
static inline link_t *list_next(const link_t *link, const list_t *list)
{
	return (link->next == &list->head) ? NULL : link->next;
}

/** Get previous item in list.
 *
 * @param link Current item link
 * @param list List containing @a link
 *
 * @return Previous item or NULL if @a link is the first item.
 *
 */
static inline link_t *list_prev(const link_t *link, const list_t *list)
{
	return (link->prev == &list->head) ? NULL : link->prev;
}

/** Split or concatenate headless doubly-linked circular list
 *
 * Split or concatenate headless doubly-linked circular list.
 *
 * Note that the algorithm works both directions:
 * concatenates splitted lists and splits concatenated lists.
 *
 * @param part1 Pointer to link_t structure leading the first
 *              (half of the headless) list.
 * @param part2 Pointer to link_t structure leading the second
 *              (half of the headless) list.
 *
 */
static inline void headless_list_split_or_concat(link_t *part1, link_t *part2)
{
	part1->prev->next = part2;
	part2->prev->next = part1;
	
	link_t *hlp = part1->prev;
	
	part1->prev = part2->prev;
	part2->prev = hlp;
}

/** Split headless doubly-linked circular list
 *
 * Split headless doubly-linked circular list.
 *
 * @param part1 Pointer to link_t structure leading
 *              the first half of the headless list.
 * @param part2 Pointer to link_t structure leading
 *              the second half of the headless list.
 *
 */
static inline void headless_list_split(link_t *part1, link_t *part2)
{
	headless_list_split_or_concat(part1, part2);
}

/** Concatenate two headless doubly-linked circular lists
 *
 * Concatenate two headless doubly-linked circular lists.
 *
 * @param part1 Pointer to link_t structure leading
 *              the first headless list.
 * @param part2 Pointer to link_t structure leading
 *              the second headless list.
 *
 */
static inline void headless_list_concat(link_t *part1, link_t *part2)
{
	headless_list_split_or_concat(part1, part2);
}

/** Get n-th item in a list.
 *
 * @param list Pointer to link_t structure representing the list.
 * @param n    Item number (indexed from zero).
 *
 * @return n-th item of the list.
 * @return NULL if no n-th item found.
 *
 */
<<<<<<< HEAD
static inline link_t *list_nth(list_t *list, unsigned long n)
=======
static inline link_t *list_nth(const list_t *list, unsigned int n)
>>>>>>> 8351f9a4
{
	unsigned long cnt = 0;
	
	link_t *link = list_first(list);
	while (link != NULL) {
		if (cnt == n)
			return link;
		
		cnt++;
		link = list_next(link, list);
	}
	
	return NULL;
}

/** Verify that argument type is a pointer to link_t (at compile time).
 *
 * This can be used to check argument type in a macro.
 */
static inline const void *list_link_to_void(const link_t *link)
{
	return link;
}

/** Determine if link is used.
 *
 * @param link Link
 * @return @c true if link is used, @c false if not.
 */
static inline bool link_used(link_t *link)
{
	if (link->prev == NULL && link->next == NULL)
		return false;

	assert(link->prev != NULL && link->next != NULL);
	return true;
}

extern bool list_member(const link_t *, const list_t *);
extern void list_concat(list_t *, list_t *);
extern unsigned long list_count(const list_t *);

#endif

/** @}
 */<|MERGE_RESOLUTION|>--- conflicted
+++ resolved
@@ -132,11 +132,7 @@
 	assert(!link_used(link))
 
 /** Returns true if the link is definitely part of a list. False if not sure. */
-<<<<<<< HEAD
-static inline bool link_in_use(link_t *link)
-=======
-static inline int link_in_use(const link_t *link)
->>>>>>> 8351f9a4
+static inline bool link_in_use(const link_t *link)
 {
 	return link->prev != NULL && link->next != NULL;
 }
@@ -360,11 +356,7 @@
  * @return NULL if no n-th item found.
  *
  */
-<<<<<<< HEAD
-static inline link_t *list_nth(list_t *list, unsigned long n)
-=======
-static inline link_t *list_nth(const list_t *list, unsigned int n)
->>>>>>> 8351f9a4
+static inline link_t *list_nth(const list_t *list, unsigned long n)
 {
 	unsigned long cnt = 0;
 	
