/*
 * Copyright (c) 2018 Jiri Svoboda
 * Copyright (c) 2011 Martin Sucha
 * Copyright (c) 2012 Frantisek Princ
 * All rights reserved.
 *
 * Redistribution and use in source and binary forms, with or without
 * modification, are permitted provided that the following conditions
 * are met:
 *
 * - Redistributions of source code must retain the above copyright
 *   notice, this list of conditions and the following disclaimer.
 * - Redistributions in binary form must reproduce the above copyright
 *   notice, this list of conditions and the following disclaimer in the
 *   documentation and/or other materials provided with the distribution.
 * - The name of the author may not be used to endorse or promote products
 *   derived from this software without specific prior written permission.
 *
 * THIS SOFTWARE IS PROVIDED BY THE AUTHOR ``AS IS'' AND ANY EXPRESS OR
 * IMPLIED WARRANTIES, INCLUDING, BUT NOT LIMITED TO, THE IMPLIED WARRANTIES
 * OF MERCHANTABILITY AND FITNESS FOR A PARTICULAR PURPOSE ARE DISCLAIMED.
 * IN NO EVENT SHALL THE AUTHOR BE LIABLE FOR ANY DIRECT, INDIRECT,
 * INCIDENTAL, SPECIAL, EXEMPLARY, OR CONSEQUENTIAL DAMAGES (INCLUDING, BUT
 * NOT LIMITED TO, PROCUREMENT OF SUBSTITUTE GOODS OR SERVICES; LOSS OF USE,
 * DATA, OR PROFITS; OR BUSINESS INTERRUPTION) HOWEVER CAUSED AND ON ANY
 * THEORY OF LIABILITY, WHETHER IN CONTRACT, STRICT LIABILITY, OR TORT
 * (INCLUDING NEGLIGENCE OR OTHERWISE) ARISING IN ANY WAY OUT OF THE USE OF
 * THIS SOFTWARE, EVEN IF ADVISED OF THE POSSIBILITY OF SUCH DAMAGE.
 */

/** @addtogroup libext4
 * @{
 */

#ifndef LIBEXT4_TYPES_H_
#define LIBEXT4_TYPES_H_

#include <block.h>

/*
 * Structure of the super block
 */
typedef struct ext4_superblock {
	uint32_t inodes_count;              /* I-nodes count */
	uint32_t blocks_count_lo;           /* Blocks count */
	uint32_t reserved_blocks_count_lo;  /* Reserved blocks count */
	uint32_t free_blocks_count_lo;      /* Free blocks count */
	uint32_t free_inodes_count;         /* Free inodes count */
	uint32_t first_data_block;          /* First Data Block */
	uint32_t log_block_size;            /* Block size */
	uint32_t log_frag_size;             /* Obsoleted fragment size */
	uint32_t blocks_per_group;          /* Number of blocks per group */
	uint32_t frags_per_group;           /* Obsoleted fragments per group */
	uint32_t inodes_per_group;          /* Number of inodes per group */
	uint32_t mount_time;                /* Mount time */
	uint32_t write_time;                /* Write time */
	uint16_t mount_count;               /* Mount count */
	uint16_t max_mount_count;           /* Maximal mount count */
	uint16_t magic;                     /* Magic signature */
	uint16_t state;                     /* File system state */
	uint16_t errors;                    /* Behaviour when detecting errors */
	uint16_t minor_rev_level;           /* Minor revision level */
	uint32_t last_check_time;           /* Time of last check */
	uint32_t check_interval;            /* Maximum time between checks */
	uint32_t creator_os;                /* Creator OS */
	uint32_t rev_level;                 /* Revision level */
	uint16_t def_resuid;                /* Default uid for reserved blocks */
	uint16_t def_resgid;                /* Default gid for reserved blocks */

	/* Fields for EXT4_DYNAMIC_REV superblocks only. */
	uint32_t first_inode;             /* First non-reserved inode */
	uint16_t inode_size;              /* Size of inode structure */
	uint16_t block_group_index;       /* Block group index of this superblock */
	uint32_t features_compatible;     /* Compatible feature set */
	uint32_t features_incompatible;   /* Incompatible feature set */
	uint32_t features_read_only;      /* Readonly-compatible feature set */
	uint8_t uuid[16];                 /* 128-bit uuid for volume */
	char volume_name[16];             /* Volume name */
	char last_mounted[64];            /* Directory where last mounted */
	uint32_t algorithm_usage_bitmap;  /* For compression */

	/*
	 * Performance hints. Directory preallocation should only
	 * happen if the EXT4_FEATURE_COMPAT_DIR_PREALLOC flag is on.
	 */
	uint8_t prealloc_blocks;        /* Number of blocks to try to preallocate */
	uint8_t prealloc_dir_blocks;    /* Number to preallocate for dirs */
	uint16_t reserved_gdt_blocks;   /* Per group desc for online growth */

	/*
	 * Journaling support valid if EXT4_FEATURE_COMPAT_HAS_JOURNAL set.
	 */
	uint8_t journal_uuid[16];       /* UUID of journal superblock */
	uint32_t journal_inode_number;  /* Inode number of journal file */
	uint32_t journal_dev;           /* Device number of journal file */
	uint32_t last_orphan;           /* Head of list of inodes to delete */
	uint32_t hash_seed[4];          /* HTREE hash seed */
	uint8_t default_hash_version;   /* Default hash version to use */
	uint8_t journal_backup_type;
	uint16_t desc_size;             /* Size of group descriptor */
	uint32_t default_mount_opts;    /* Default mount options */
	uint32_t first_meta_bg;         /* First metablock block group */
	uint32_t mkfs_time;             /* When the filesystem was created */
	uint32_t journal_blocks[17];    /* Backup of the journal inode */

	/* 64bit support valid if EXT4_FEATURE_COMPAT_64BIT */
	uint32_t blocks_count_hi;           /* Blocks count */
	uint32_t reserved_blocks_count_hi;  /* Reserved blocks count */
	uint32_t free_blocks_count_hi;      /* Free blocks count */
	uint16_t min_extra_isize;           /* All inodes have at least # bytes */
	uint16_t want_extra_isize;          /* New inodes should reserve # bytes */
	uint32_t flags;                     /* Miscellaneous flags */
	uint16_t raid_stride;               /* RAID stride */
	uint16_t mmp_interval;              /* # seconds to wait in MMP checking */
	uint64_t mmp_block;                 /* Block for multi-mount protection */
	uint32_t raid_stripe_width;         /* Blocks on all data disks (N * stride) */
	uint8_t log_groups_per_flex;        /* FLEX_BG group size */
	uint8_t reserved_char_pad;
	uint16_t reserved_pad;
	uint64_t kbytes_written;            /* Number of lifetime kilobytes written */
	uint32_t snapshot_inum;             /* I-node number of active snapshot */
	uint32_t snapshot_id;               /* Sequential ID of active snapshot */
	uint64_t snapshot_r_blocks_count;   /* Reserved blocks for active snapshot's future use */
	uint32_t snapshot_list;             /* I-node number of the head of the on-disk snapshot list */
	uint32_t error_count;               /* Number of file system errors */
	uint32_t first_error_time;          /* First time an error happened */
	uint32_t first_error_ino;           /* I-node involved in first error */
	uint64_t first_error_block;         /* Block involved of first error */
	uint8_t first_error_func[32];       /* Function where the error happened */
	uint32_t first_error_line;          /* Line number where error happened */
	uint32_t last_error_time;           /* Most recent time of an error */
	uint32_t last_error_ino;            /* I-node involved in last error */
	uint32_t last_error_line;           /* Line number where error happened */
	uint64_t last_error_block;          /* Block involved of last error */
	uint8_t last_error_func[32];        /* Function where the error happened */
	uint8_t mount_opts[64];             /* String containing the mount options */
	uint32_t usr_quota_inum;            /* Inode number of user quota file */
	uint32_t grp_quota_inum;            /* Inode number of group quota file */
	uint32_t overhead_blocks;           /* Overhead blocks/clusters */
	uint32_t backup_bgs[2];             /* Block groups containing superblock backups (if SPARSE_SUPER2) */
	uint32_t encrypt_algos;             /* Encrypt algorithm in use */
	uint32_t padding[105];              /* Padding to the end of the block */
<<<<<<< HEAD
} __attribute__((packed))  __attribute__((aligned(4))) ext4_superblock_t;
=======
} ext4_superblock_t;
>>>>>>> 133461cf

#define EXT4_GOOD_OLD_REV 0
#define EXT4_DYNAMIC_REV 1

#define EXT4_SUPERBLOCK_MAGIC   0xEF53
#define EXT4_SUPERBLOCK_SIZE    1024
#define EXT4_SUPERBLOCK_OFFSET  1024

#define EXT4_SUPERBLOCK_OS_LINUX  0
#define EXT4_SUPERBLOCK_OS_HURD   1

/*
 * Misc. filesystem flags
 */
#define EXT4_SUPERBLOCK_FLAGS_SIGNED_HASH    0x0001  /* Signed dirhash in use */
#define EXT4_SUPERBLOCK_FLAGS_UNSIGNED_HASH  0x0002  /* Unsigned dirhash in use */
#define EXT4_SUPERBLOCK_FLAGS_TEST_FILESYS   0x0004  /* to test development code */

/*
 * Filesystem states
 */
#define EXT4_SUPERBLOCK_STATE_VALID_FS   0x0001  /* Unmounted cleanly */
#define EXT4_SUPERBLOCK_STATE_ERROR_FS   0x0002  /* Errors detected */
#define EXT4_SUPERBLOCK_STATE_ORPHAN_FS  0x0004  /* Orphans being recovered */

/*
 * Behaviour when errors detected
 */
#define EXT4_SUPERBLOCK_ERRORS_CONTINUE  1  /* Continue execution */
#define EXT4_SUPERBLOCK_ERRORS_RO        2  /* Remount fs read-only */
#define EXT4_SUPERBLOCK_ERRORS_PANIC     3  /* Panic */
#define EXT4_SUPERBLOCK_ERRORS_DEFAULT   EXT4_ERRORS_CONTINUE

/*
 * Compatible features
 */
#define EXT4_FEATURE_COMPAT_DIR_PREALLOC   0x0001
#define EXT4_FEATURE_COMPAT_IMAGIC_INODES  0x0002
#define EXT4_FEATURE_COMPAT_HAS_JOURNAL    0x0004
#define EXT4_FEATURE_COMPAT_EXT_ATTR       0x0008
#define EXT4_FEATURE_COMPAT_RESIZE_INODE   0x0010
#define EXT4_FEATURE_COMPAT_DIR_INDEX      0x0020
#define EXT4_FEATURE_COMPAT_SPARSE_SUPER2  0x0200

/*
 * Read-only compatible features
 */
#define EXT4_FEATURE_RO_COMPAT_SPARSE_SUPER  0x0001
#define EXT4_FEATURE_RO_COMPAT_LARGE_FILE    0x0002
#define EXT4_FEATURE_RO_COMPAT_BTREE_DIR     0x0004
#define EXT4_FEATURE_RO_COMPAT_HUGE_FILE     0x0008
#define EXT4_FEATURE_RO_COMPAT_GDT_CSUM      0x0010
#define EXT4_FEATURE_RO_COMPAT_DIR_NLINK     0x0020
#define EXT4_FEATURE_RO_COMPAT_EXTRA_ISIZE   0x0040

/*
 * Incompatible features
 */
#define EXT4_FEATURE_INCOMPAT_COMPRESSION  0x0001
#define EXT4_FEATURE_INCOMPAT_FILETYPE     0x0002
#define EXT4_FEATURE_INCOMPAT_RECOVER      0x0004  /* Needs recovery */
#define EXT4_FEATURE_INCOMPAT_JOURNAL_DEV  0x0008  /* Journal device */
#define EXT4_FEATURE_INCOMPAT_META_BG      0x0010
#define EXT4_FEATURE_INCOMPAT_EXTENTS      0x0040  /* extents support */
#define EXT4_FEATURE_INCOMPAT_64BIT        0x0080
#define EXT4_FEATURE_INCOMPAT_MMP          0x0100
#define EXT4_FEATURE_INCOMPAT_FLEX_BG      0x0200
#define EXT4_FEATURE_INCOMPAT_EA_INODE     0x0400  /* EA in inode */
#define EXT4_FEATURE_INCOMPAT_DIRDATA      0x1000  /* data in dirent */

#define EXT4_FEATURE_COMPAT_SUPP  (EXT4_FEATURE_COMPAT_DIR_INDEX)

#define EXT4_FEATURE_INCOMPAT_SUPP \
	(EXT4_FEATURE_INCOMPAT_FILETYPE | \
	EXT4_FEATURE_INCOMPAT_EXTENTS | \
	EXT4_FEATURE_INCOMPAT_64BIT | \
	EXT4_FEATURE_INCOMPAT_FLEX_BG)

#define EXT4_FEATURE_RO_COMPAT_SUPP \
	(EXT4_FEATURE_RO_COMPAT_SPARSE_SUPER | \
	EXT4_FEATURE_RO_COMPAT_DIR_NLINK | \
	EXT4_FEATURE_RO_COMPAT_HUGE_FILE | \
	EXT4_FEATURE_RO_COMPAT_LARGE_FILE | \
	EXT4_FEATURE_RO_COMPAT_GDT_CSUM | \
	EXT4_FEATURE_RO_COMPAT_EXTRA_ISIZE)

typedef struct ext4_filesystem {
	service_id_t device;
	ext4_superblock_t *superblock;
	aoff64_t inode_block_limits[4];
	aoff64_t inode_blocks_per_level[4];
} ext4_filesystem_t;

/** Size of buffer for volume name. To hold 16 latin-1 chars encoded as UTF-8
 * and a null terminator we need 2 * 16 + 1 bytes
 */
#define EXT4_VOL_NAME_BYTES 33

typedef struct {
	char vol_name[EXT4_VOL_NAME_BYTES];
} ext4_fs_probe_info_t;

#define EXT4_BLOCK_GROUP_INODE_UNINIT   0x0001  /* Inode table/bitmap not in use */
#define EXT4_BLOCK_GROUP_BLOCK_UNINIT   0x0002  /* Block bitmap not in use */
#define EXT4_BLOCK_GROUP_ITABLE_ZEROED  0x0004  /* On-disk itable initialized to zero */

/*
 * Structure of a blocks group descriptor
 */
typedef struct ext4_block_group {
	uint32_t block_bitmap_lo;             /* Blocks bitmap block */
	uint32_t inode_bitmap_lo;             /* Inodes bitmap block */
	uint32_t inode_table_first_block_lo;  /* Inodes table block */
	uint16_t free_blocks_count_lo;        /* Free blocks count */
	uint16_t free_inodes_count_lo;        /* Free inodes count */
	uint16_t used_dirs_count_lo;          /* Directories count */
	uint16_t flags;                       /* EXT4_BG_flags (INODE_UNINIT, etc) */
	uint32_t reserved[2];                 /* Likely block/inode bitmap checksum */
	uint16_t itable_unused_lo;            /* Unused inodes count */
	uint16_t checksum;                    /* crc16(sb_uuid+group+desc) */

	uint32_t block_bitmap_hi;             /* Blocks bitmap block MSB */
	uint32_t inode_bitmap_hi;             /* I-nodes bitmap block MSB */
	uint32_t inode_table_first_block_hi;  /* I-nodes table block MSB */
	uint16_t free_blocks_count_hi;        /* Free blocks count MSB */
	uint16_t free_inodes_count_hi;        /* Free i-nodes count MSB */
	uint16_t used_dirs_count_hi;          /* Directories count MSB */
	uint16_t itable_unused_hi;            /* Unused inodes count MSB */
	uint32_t reserved2[3];                /* Padding */
} ext4_block_group_t;

typedef struct ext4_block_group_ref {
	block_t *block;                   /* Reference to a block containing this block group descr */
	ext4_block_group_t *block_group;
	ext4_filesystem_t *fs;
	uint32_t index;
	bool dirty;
} ext4_block_group_ref_t;

#define EXT4_MIN_BLOCK_GROUP_DESCRIPTOR_SIZE  32
#define EXT4_MAX_BLOCK_GROUP_DESCRIPTOR_SIZE  64

#define EXT4_MIN_BLOCK_SIZE   1024   /* 1 KiB */
#define EXT4_MAX_BLOCK_SIZE   65536  /* 64 KiB */
#define EXT4_REV0_INODE_SIZE  128
#define EXT4_REV0_FIRST_INO   11

#define EXT4_INODE_BLOCK_SIZE  512

#define EXT4_INODE_DIRECT_BLOCK_COUNT      12
#define EXT4_INODE_INDIRECT_BLOCK          EXT4_INODE_DIRECT_BLOCK_COUNT
#define EXT4_INODE_DOUBLE_INDIRECT_BLOCK   (EXT4_INODE_INDIRECT_BLOCK + 1)
#define EXT4_INODE_TRIPPLE_INDIRECT_BLOCK  (EXT4_INODE_DOUBLE_INDIRECT_BLOCK + 1)
#define EXT4_INODE_BLOCKS                  (EXT4_INODE_TRIPPLE_INDIRECT_BLOCK + 1)
#define EXT4_INODE_INDIRECT_BLOCK_COUNT    (EXT4_INODE_BLOCKS - EXT4_INODE_DIRECT_BLOCK_COUNT)

/*
 * Structure of an inode on the disk
 */
typedef struct ext4_inode {
	uint16_t mode;                       /* File mode */
	uint16_t uid;                        /* Low 16 bits of owner uid */
	uint32_t size_lo;                    /* Size in bytes */
	uint32_t access_time;                /* Access time */
	uint32_t change_inode_time;          /* I-node change time */
	uint32_t modification_time;          /* Modification time */
	uint32_t deletion_time;              /* Deletion time */
	uint16_t gid;                        /* Low 16 bits of group id */
	uint16_t links_count;                /* Links count */
	uint32_t blocks_count_lo;            /* Blocks count */
	uint32_t flags;                      /* File flags */
	uint32_t unused_osd1;                /* OS dependent - not used in HelenOS */
	uint32_t blocks[EXT4_INODE_BLOCKS];  /* Pointers to blocks */
	uint32_t generation;                 /* File version (for NFS) */
	uint32_t file_acl_lo;                /* File ACL */
	uint32_t size_hi;
	uint32_t obso_faddr;                 /* Obsoleted fragment address */

	union {
		struct {
			uint16_t blocks_high;
			uint16_t file_acl_high;
			uint16_t uid_high;
			uint16_t gid_high;
			uint32_t reserved2;
		} linux2;
		struct {
			uint16_t reserved1;
			uint16_t mode_high;
			uint16_t uid_high;
			uint16_t gid_high;
			uint32_t author;
		} hurd2;
	} osd2;

	uint16_t extra_isize;
	uint16_t pad1;
	uint32_t ctime_extra;   /* Extra change time (nsec << 2 | epoch) */
	uint32_t mtime_extra;   /* Extra Modification time (nsec << 2 | epoch) */
	uint32_t atime_extra;   /* Extra Access time (nsec << 2 | epoch) */
	uint32_t crtime;        /* File creation time */
	uint32_t crtime_extra;  /* Extra file creation time (nsec << 2 | epoch) */
	uint32_t version_hi;    /* High 32 bits for 64-bit version */
<<<<<<< HEAD
} __attribute__((packed)) __attribute__((aligned(4))) ext4_inode_t;
=======
} ext4_inode_t;
>>>>>>> 133461cf

#define EXT4_INODE_MODE_FIFO       0x1000
#define EXT4_INODE_MODE_CHARDEV    0x2000
#define EXT4_INODE_MODE_DIRECTORY  0x4000
#define EXT4_INODE_MODE_BLOCKDEV   0x6000
#define EXT4_INODE_MODE_FILE       0x8000
#define EXT4_INODE_MODE_SOFTLINK   0xA000
#define EXT4_INODE_MODE_SOCKET     0xC000
#define EXT4_INODE_MODE_TYPE_MASK  0xF000

/*
 * Inode flags
 */
#define EXT4_INODE_FLAG_SECRM      0x00000001  /* Secure deletion */
#define EXT4_INODE_FLAG_UNRM       0x00000002  /* Undelete */
#define EXT4_INODE_FLAG_COMPR      0x00000004  /* Compress file */
#define EXT4_INODE_FLAG_SYNC       0x00000008  /* Synchronous updates */
#define EXT4_INODE_FLAG_IMMUTABLE  0x00000010  /* Immutable file */
#define EXT4_INODE_FLAG_APPEND     0x00000020  /* writes to file may only append */
#define EXT4_INODE_FLAG_NODUMP     0x00000040  /* do not dump file */
#define EXT4_INODE_FLAG_NOATIME    0x00000080  /* do not update atime */

/* Compression flags */
#define EXT4_INODE_FLAG_DIRTY     0x00000100
#define EXT4_INODE_FLAG_COMPRBLK  0x00000200  /* One or more compressed clusters */
#define EXT4_INODE_FLAG_NOCOMPR   0x00000400  /* Don't compress */
#define EXT4_INODE_FLAG_ECOMPR    0x00000800  /* Compression error */

#define EXT4_INODE_FLAG_INDEX         0x00001000  /* hash-indexed directory */
#define EXT4_INODE_FLAG_IMAGIC        0x00002000  /* AFS directory */
#define EXT4_INODE_FLAG_JOURNAL_DATA  0x00004000  /* File data should be journaled */
#define EXT4_INODE_FLAG_NOTAIL        0x00008000  /* File tail should not be merged */
#define EXT4_INODE_FLAG_DIRSYNC       0x00010000  /* Dirsync behaviour (directories only) */
#define EXT4_INODE_FLAG_TOPDIR        0x00020000  /* Top of directory hierarchies */
#define EXT4_INODE_FLAG_HUGE_FILE     0x00040000  /* Set to each huge file */
#define EXT4_INODE_FLAG_EXTENTS       0x00080000  /* Inode uses extents */
#define EXT4_INODE_FLAG_EA_INODE      0x00200000  /* Inode used for large EA */
#define EXT4_INODE_FLAG_EOFBLOCKS     0x00400000  /* Blocks allocated beyond EOF */
#define EXT4_INODE_FLAG_RESERVED      0x80000000  /* reserved for ext4 lib */

#define EXT4_INODE_ROOT_INDEX  2

typedef struct ext4_inode_ref {
	block_t *block;         /* Reference to a block containing this inode */
	ext4_inode_t *inode;
	ext4_filesystem_t *fs;
	uint32_t index;         /* Index number of this inode */
	bool dirty;
} ext4_inode_ref_t;

#define EXT4_DIRECTORY_FILENAME_LEN  255

#define EXT4_DIRECTORY_FILETYPE_UNKNOWN   0
#define EXT4_DIRECTORY_FILETYPE_REG_FILE  1
#define EXT4_DIRECTORY_FILETYPE_DIR       2
#define EXT4_DIRECTORY_FILETYPE_CHRDEV    3
#define EXT4_DIRECTORY_FILETYPE_BLKDEV    4
#define EXT4_DIRECTORY_FILETYPE_FIFO      5
#define EXT4_DIRECTORY_FILETYPE_SOCK      6
#define EXT4_DIRECTORY_FILETYPE_SYMLINK   7

/**
 * Linked list directory entry structure
 */
typedef struct ext4_directory_entry_ll {
	uint32_t inode;         /* I-node for the entry */
	uint16_t entry_length;  /* Distance to the next directory entry */
	uint8_t name_length;    /* Lower 8 bits of name length */

	union {
		uint8_t name_length_high;  /* Higher 8 bits of name length */
		uint8_t inode_type;        /* Type of referenced inode (in rev >= 0.5) */
	};

	uint8_t name[EXT4_DIRECTORY_FILENAME_LEN];  /* Entry name */
} ext4_directory_entry_ll_t;

typedef struct ext4_directory_iterator {
	ext4_inode_ref_t *inode_ref;
	block_t *current_block;
	aoff64_t current_offset;
	ext4_directory_entry_ll_t *current;
} ext4_directory_iterator_t;

typedef struct ext4_directory_search_result {
	block_t *block;
	ext4_directory_entry_ll_t *dentry;
} ext4_directory_search_result_t;

/* Structures for indexed directory */

typedef struct ext4_directory_dx_countlimit {
	uint16_t limit;
	uint16_t count;
} ext4_directory_dx_countlimit_t;

typedef struct ext4_directory_dx_dot_entry {
	uint32_t inode;
	uint16_t entry_length;
	uint8_t name_length;
	uint8_t inode_type;
	uint8_t name[4];
} ext4_directory_dx_dot_entry_t;

typedef struct ext4_directory_dx_root_info {
	uint32_t reserved_zero;
	uint8_t hash_version;
	uint8_t info_length;
	uint8_t indirect_levels;
	uint8_t unused_flags;
} ext4_directory_dx_root_info_t;

typedef struct ext4_directory_dx_entry {
	uint32_t hash;
	uint32_t block;
} ext4_directory_dx_entry_t;

typedef struct ext4_directory_dx_root {
	ext4_directory_dx_dot_entry_t dots[2];
	ext4_directory_dx_root_info_t info;
	ext4_directory_dx_entry_t entries[0];
} ext4_directory_dx_root_t;

typedef struct ext4_fake_directory_entry {
	uint32_t inode;
	uint16_t entry_length;
	uint8_t name_length;
	uint8_t inode_type;
} ext4_fake_directory_entry_t;

typedef struct ext4_directory_dx_node {
	ext4_fake_directory_entry_t fake;
	ext4_directory_dx_entry_t entries[0];
} ext4_directory_dx_node_t;

typedef struct ext4_directory_dx_block {
	block_t *block;
	ext4_directory_dx_entry_t *entries;
	ext4_directory_dx_entry_t *position;
} ext4_directory_dx_block_t;

#define EXT4_DIRECTORY_HTREE_EOF  UINT32_C(0x7fffffff)

/*
 * This is the extent on-disk structure.
 * It's used at the bottom of the tree.
 */
typedef struct ext4_extent {
	uint32_t first_block;  /* First logical block extent covers */
	uint16_t block_count;  /* Number of blocks covered by extent */
	uint16_t start_hi;     /* High 16 bits of physical block */
	uint32_t start_lo;     /* Low 32 bits of physical block */
} ext4_extent_t;

/*
 * This is index on-disk structure.
 * It's used at all the levels except the bottom.
 */
typedef struct ext4_extent_index {
	uint32_t first_block;  /* Index covers logical blocks from 'block' */

	/**
	 * Pointer to the physical block of the next
	 * level. leaf or next index could be there
	 * high 16 bits of physical block
	 */
	uint32_t leaf_lo;
	uint16_t leaf_hi;
	uint16_t padding;
} ext4_extent_index_t;

/*
 * Each block (leaves and indexes), even inode-stored has header.
 */
typedef struct ext4_extent_header {
	uint16_t magic;
	uint16_t entries_count;      /* Number of valid entries */
	uint16_t max_entries_count;  /* Capacity of store in entries */
	uint16_t depth;              /* Has tree real underlying blocks? */
	uint32_t generation;         /* generation of the tree */
} ext4_extent_header_t;

typedef struct ext4_extent_path {
	block_t *block;
	uint16_t depth;
	ext4_extent_header_t *header;
	ext4_extent_index_t *index;
	ext4_extent_t *extent;
} ext4_extent_path_t;

#define EXT4_EXTENT_MAGIC  0xF30A

#define	EXT4_EXTENT_FIRST(header) \
	((ext4_extent_t *) (((void *) (header)) + sizeof(ext4_extent_header_t)))

#define	EXT4_EXTENT_FIRST_INDEX(header) \
	((ext4_extent_index_t *) (((void *) (header)) + sizeof(ext4_extent_header_t)))

#define EXT4_HASH_VERSION_LEGACY             0
#define EXT4_HASH_VERSION_HALF_MD4           1
#define EXT4_HASH_VERSION_TEA                2
#define EXT4_HASH_VERSION_LEGACY_UNSIGNED    3
#define EXT4_HASH_VERSION_HALF_MD4_UNSIGNED  4
#define EXT4_HASH_VERSION_TEA_UNSIGNED       5

typedef struct ext4_hash_info {
	uint32_t hash;
	uint32_t minor_hash;
	uint32_t hash_version;
	const uint32_t *seed;
} ext4_hash_info_t;

#endif

/**
 * @}
 */<|MERGE_RESOLUTION|>--- conflicted
+++ resolved
@@ -140,11 +140,7 @@
 	uint32_t backup_bgs[2];             /* Block groups containing superblock backups (if SPARSE_SUPER2) */
 	uint32_t encrypt_algos;             /* Encrypt algorithm in use */
 	uint32_t padding[105];              /* Padding to the end of the block */
-<<<<<<< HEAD
-} __attribute__((packed))  __attribute__((aligned(4))) ext4_superblock_t;
-=======
 } ext4_superblock_t;
->>>>>>> 133461cf
 
 #define EXT4_GOOD_OLD_REV 0
 #define EXT4_DYNAMIC_REV 1
@@ -348,11 +344,7 @@
 	uint32_t crtime;        /* File creation time */
 	uint32_t crtime_extra;  /* Extra file creation time (nsec << 2 | epoch) */
 	uint32_t version_hi;    /* High 32 bits for 64-bit version */
-<<<<<<< HEAD
-} __attribute__((packed)) __attribute__((aligned(4))) ext4_inode_t;
-=======
 } ext4_inode_t;
->>>>>>> 133461cf
 
 #define EXT4_INODE_MODE_FIFO       0x1000
 #define EXT4_INODE_MODE_CHARDEV    0x2000
