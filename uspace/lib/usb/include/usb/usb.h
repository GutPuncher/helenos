/*
 * Copyright (c) 2010 Vojtech Horky
 * All rights reserved.
 *
 * Redistribution and use in source and binary forms, with or without
 * modification, are permitted provided that the following conditions
 * are met:
 *
 * - Redistributions of source code must retain the above copyright
 *   notice, this list of conditions and the following disclaimer.
 * - Redistributions in binary form must reproduce the above copyright
 *   notice, this list of conditions and the following disclaimer in the
 *   documentation and/or other materials provided with the distribution.
 * - The name of the author may not be used to endorse or promote products
 *   derived from this software without specific prior written permission.
 *
 * THIS SOFTWARE IS PROVIDED BY THE AUTHOR ``AS IS'' AND ANY EXPRESS OR
 * IMPLIED WARRANTIES, INCLUDING, BUT NOT LIMITED TO, THE IMPLIED WARRANTIES
 * OF MERCHANTABILITY AND FITNESS FOR A PARTICULAR PURPOSE ARE DISCLAIMED.
 * IN NO EVENT SHALL THE AUTHOR BE LIABLE FOR ANY DIRECT, INDIRECT,
 * INCIDENTAL, SPECIAL, EXEMPLARY, OR CONSEQUENTIAL DAMAGES (INCLUDING, BUT
 * NOT LIMITED TO, PROCUREMENT OF SUBSTITUTE GOODS OR SERVICES; LOSS OF USE,
 * DATA, OR PROFITS; OR BUSINESS INTERRUPTION) HOWEVER CAUSED AND ON ANY
 * THEORY OF LIABILITY, WHETHER IN CONTRACT, STRICT LIABILITY, OR TORT
 * (INCLUDING NEGLIGENCE OR OTHERWISE) ARISING IN ANY WAY OUT OF THE USE OF
 * THIS SOFTWARE, EVEN IF ADVISED OF THE POSSIBILITY OF SUCH DAMAGE.
 */
/** @addtogroup libusb
 * @{
 */
/** @file
 * Common USB types and functions.
 */
#ifndef LIBUSB_USB_H_
#define LIBUSB_USB_H_

#include <byteorder.h>
#include <stdbool.h>
#include <stdint.h>
#include <types/common.h>
#include <usb_iface.h>

/** Convert 16bit value from native (host) endianness to USB endianness. */
#define uint16_host2usb(n) host2uint16_t_le((n))

/** Convert 32bit value from native (host) endianness to USB endianness. */
#define uint32_host2usb(n) host2uint32_t_le((n))

/** Convert 16bit value from USB endianness into native (host) one. */
#define uint16_usb2host(n) uint16_t_le2host((n))

/** Convert 32bit value from USB endianness into native (host) one. */
#define uint32_usb2host(n) uint32_t_le2host((n))

const char * usb_str_transfer_type(usb_transfer_type_t t);
const char * usb_str_transfer_type_short(usb_transfer_type_t t);

const char *usb_str_direction(usb_direction_t);

<<<<<<< HEAD
/** USB speeds. */
typedef enum {
	/** USB 1.1 low speed (1.5Mbits/s). */
	USB_SPEED_LOW,
	/** USB 1.1 full speed (12Mbits/s). */
	USB_SPEED_FULL,
	/** USB 2.0 high speed (480Mbits/s). */
	USB_SPEED_HIGH,
	/** USB 3.0 super speed (5Gbits/s). */
	USB_SPEED_SUPER,
	/** Psuedo-speed serving as a boundary. */
	USB_SPEED_MAX
} usb_speed_t;

=======
>>>>>>> d2d142af
static inline bool usb_speed_is_11(const usb_speed_t s)
{
	return (s == USB_SPEED_FULL) || (s == USB_SPEED_LOW);
}

const char *usb_str_speed(usb_speed_t);


/** USB request type target. */
typedef enum {
	USB_REQUEST_TYPE_STANDARD = 0,
	USB_REQUEST_TYPE_CLASS = 1,
	USB_REQUEST_TYPE_VENDOR = 2
} usb_request_type_t;

/** USB request recipient. */
typedef enum {
	USB_REQUEST_RECIPIENT_DEVICE = 0,
	USB_REQUEST_RECIPIENT_INTERFACE = 1,
	USB_REQUEST_RECIPIENT_ENDPOINT = 2,
	USB_REQUEST_RECIPIENT_OTHER = 3
} usb_request_recipient_t;

<<<<<<< HEAD
/** USB address type.
 * Negative values could be used to indicate error.
 */
typedef int16_t usb_address_t;

typedef struct {
	usb_address_t address;
	unsigned port;
} usb_tt_address_t;

=======
>>>>>>> d2d142af
/** Default USB address. */
#define USB_ADDRESS_DEFAULT 0

/** Maximum address number in USB 1.1. */
#define USB11_ADDRESS_MAX 127
#define USB_ADDRESS_COUNT (USB11_ADDRESS_MAX + 1)

/** Check USB address for allowed values.
 *
 * @param ep USB address.
 *
 * @return True, if value is wihtin limits, false otherwise.
 *
 */
static inline bool usb_address_is_valid(usb_address_t a)
{
	return (a >= USB_ADDRESS_DEFAULT) && (a <= USB11_ADDRESS_MAX);
}

/** Default control endpoint */
#define USB_ENDPOINT_DEFAULT_CONTROL 0

/** Maximum endpoint number in USB 1.1. */
#define USB11_ENDPOINT_MAX 16

/** Check USB endpoint for allowed values.
 *
 * @param ep USB endpoint number.
 *
 * @return True, if value is wihtin limits, false otherwise.
 *
 */
static inline bool usb_endpoint_is_valid(usb_endpoint_t ep)
{
	return (ep >= USB_ENDPOINT_DEFAULT_CONTROL) &&
	    (ep < USB11_ENDPOINT_MAX);
}

<<<<<<< HEAD

/** USB complete address type.
 * Pair address + endpoint is identification of transaction recipient.
 */
typedef union {
	struct {
		usb_address_t address;
		usb_endpoint_t endpoint;
	} __attribute__((packed));
	uint32_t packed;
} usb_target_t;

/** Description of usb endpoint.
 */
typedef struct {
	/** Endpoint number. */
	usb_endpoint_t endpoint_no;

	/** Endpoint transfer type. */
	usb_transfer_type_t transfer_type;

	/** Endpoint direction. */
	usb_direction_t direction;

	/** Maximum packet size for the endpoint. */
	size_t max_packet_size;

	/** Number of packets per frame/uframe.
	 * Only valid for HS INT and ISO transfers. All others should set to 1*/
	unsigned packets;

	struct {
		unsigned polling_interval;
	} usb2;

	struct {
		unsigned max_burst;
		unsigned max_streams;
	} usb3;
} usb_endpoint_desc_t;

=======
>>>>>>> d2d142af
/** Check USB target for allowed values (address and endpoint).
 *
 * @param target.
 * @return True, if values are wihtin limits, false otherwise.
 */
static inline bool usb_target_is_valid(usb_target_t target)
{
	return usb_address_is_valid(target.address) &&
	    usb_endpoint_is_valid(target.endpoint);
}

/** Compare USB targets (addresses and endpoints).
 *
 * @param a First target.
 * @param b Second target.
 * @return Whether @p a and @p b points to the same pipe on the same device.
 */
static inline int usb_target_same(usb_target_t a, usb_target_t b)
{
	return (a.address == b.address)
	    && (a.endpoint == b.endpoint);
}

/** General handle type.
 * Used by various USB functions as opaque handle.
 */
typedef sysarg_t usb_handle_t;

/** USB packet identifier. */
typedef enum {
#define _MAKE_PID_NIBBLE(tag, type) \
	((uint8_t)(((tag) << 2) | (type)))
#define _MAKE_PID(tag, type) \
	( \
	    _MAKE_PID_NIBBLE(tag, type) \
	    | (((~_MAKE_PID_NIBBLE(tag, type)) & 0xf) << 4) \
	)
	USB_PID_OUT = _MAKE_PID(0, 1),
	USB_PID_IN = _MAKE_PID(2, 1),
	USB_PID_SOF = _MAKE_PID(1, 1),
	USB_PID_SETUP = _MAKE_PID(3, 1),

	USB_PID_DATA0 = _MAKE_PID(0 ,3),
	USB_PID_DATA1 = _MAKE_PID(2 ,3),

	USB_PID_ACK = _MAKE_PID(0 ,2),
	USB_PID_NAK = _MAKE_PID(2 ,2),
	USB_PID_STALL = _MAKE_PID(3 ,2),

	USB_PID_PRE = _MAKE_PID(3 ,0),
	/* USB_PID_ = _MAKE_PID( ,), */
#undef _MAKE_PID
#undef _MAKE_PID_NIBBLE
} usb_packet_id;

/** Category for USB host controllers. */
#define USB_HC_CATEGORY "usbhc"

#endif
/**
 * @}
 */<|MERGE_RESOLUTION|>--- conflicted
+++ resolved
@@ -57,23 +57,6 @@
 
 const char *usb_str_direction(usb_direction_t);
 
-<<<<<<< HEAD
-/** USB speeds. */
-typedef enum {
-	/** USB 1.1 low speed (1.5Mbits/s). */
-	USB_SPEED_LOW,
-	/** USB 1.1 full speed (12Mbits/s). */
-	USB_SPEED_FULL,
-	/** USB 2.0 high speed (480Mbits/s). */
-	USB_SPEED_HIGH,
-	/** USB 3.0 super speed (5Gbits/s). */
-	USB_SPEED_SUPER,
-	/** Psuedo-speed serving as a boundary. */
-	USB_SPEED_MAX
-} usb_speed_t;
-
-=======
->>>>>>> d2d142af
 static inline bool usb_speed_is_11(const usb_speed_t s)
 {
 	return (s == USB_SPEED_FULL) || (s == USB_SPEED_LOW);
@@ -97,19 +80,6 @@
 	USB_REQUEST_RECIPIENT_OTHER = 3
 } usb_request_recipient_t;
 
-<<<<<<< HEAD
-/** USB address type.
- * Negative values could be used to indicate error.
- */
-typedef int16_t usb_address_t;
-
-typedef struct {
-	usb_address_t address;
-	unsigned port;
-} usb_tt_address_t;
-
-=======
->>>>>>> d2d142af
 /** Default USB address. */
 #define USB_ADDRESS_DEFAULT 0
 
@@ -148,50 +118,6 @@
 	    (ep < USB11_ENDPOINT_MAX);
 }
 
-<<<<<<< HEAD
-
-/** USB complete address type.
- * Pair address + endpoint is identification of transaction recipient.
- */
-typedef union {
-	struct {
-		usb_address_t address;
-		usb_endpoint_t endpoint;
-	} __attribute__((packed));
-	uint32_t packed;
-} usb_target_t;
-
-/** Description of usb endpoint.
- */
-typedef struct {
-	/** Endpoint number. */
-	usb_endpoint_t endpoint_no;
-
-	/** Endpoint transfer type. */
-	usb_transfer_type_t transfer_type;
-
-	/** Endpoint direction. */
-	usb_direction_t direction;
-
-	/** Maximum packet size for the endpoint. */
-	size_t max_packet_size;
-
-	/** Number of packets per frame/uframe.
-	 * Only valid for HS INT and ISO transfers. All others should set to 1*/
-	unsigned packets;
-
-	struct {
-		unsigned polling_interval;
-	} usb2;
-
-	struct {
-		unsigned max_burst;
-		unsigned max_streams;
-	} usb3;
-} usb_endpoint_desc_t;
-
-=======
->>>>>>> d2d142af
 /** Check USB target for allowed values (address and endpoint).
  *
  * @param target.
