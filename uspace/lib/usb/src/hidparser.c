--- conflicted
+++ resolved
@@ -116,13 +116,7 @@
 	list_initialize(&report->reports);
 	list_initialize(&report->collection_paths);
 
-<<<<<<< HEAD
 	report->use_report_ids = 0;
-=======
-	list_initialize(&(parser->stack));
-
-	parser->use_report_id = 0;
->>>>>>> 8595577b
     return EOK;   
 }
 
@@ -302,22 +296,9 @@
 					// store current collection path
 					report_item->usage_path = usage_path;
 					
-<<<<<<< HEAD
 					usb_hid_report_path_set_report_id(report_item->usage_path, report_item->id);	
 					if(report_item->id != 0){
 						report->use_report_ids = 1;
-=======
-					// clone path to the new one
-					tmp_usage_path = usb_hid_report_path_clone(usage_path);
-
-					// swap
-					usage_path = tmp_usage_path;
-					tmp_usage_path = NULL;
-
-					usb_hid_report_path_set_report_id(report_item->usage_path, report_item->id);	
-					if(report_item->id != 0){
-						parser->use_report_id = 1;
->>>>>>> 8595577b
 					}
 					
 					switch(tag) {
@@ -348,7 +329,6 @@
 					 */
 					usb_hid_report_append_fields(report, report_item);
 
-<<<<<<< HEAD
 					/* reset local items */
 					while(report_item->usages_count > 0){
 						report_item->usages[--(report_item->usages_count)] = 0;
@@ -370,37 +350,11 @@
 					offset_input = 0;
 					offset_output = 0;
 					offset_feature = 0;
-=======
-					/* clone current state table to the new item */
-					if(!(new_report_item = malloc(sizeof(usb_hid_report_item_t)))) {
-						return ENOMEM;
-					}					
-					memcpy(new_report_item,report_item, sizeof(usb_hid_report_item_t));
-					link_initialize(&(new_report_item->link));
-					
-					/* reset local items */
-					new_report_item->usage_minimum = 0;
-					new_report_item->usage_maximum = 0;
-					new_report_item->designator_index = 0;
-					new_report_item->designator_minimum = 0;
-					new_report_item->designator_maximum = 0;
-					new_report_item->string_index = 0;
-					new_report_item->string_minimum = 0;
-					new_report_item->string_maximum = 0;
-
-					/* reset usage from current usage path */
-					usb_hid_report_usage_path_t *path = list_get_instance(&usage_path->link, usb_hid_report_usage_path_t, link);
-					path->usage = 0;
-					
-					report_item = new_report_item;
-										
->>>>>>> 8595577b
 					break;
 
 				case USB_HID_REPORT_TAG_PUSH:
 					// push current state to stack
 					new_report_item = usb_hid_report_item_clone(report_item);
-<<<<<<< HEAD
 					usb_hid_report_path_t *tmp_path = usb_hid_report_path_clone(usage_path);
 					new_report_item->usage_path = tmp_path; 
 
@@ -423,19 +377,6 @@
 					usb_hid_report_path_free(report_item->usage_path);
 					list_initialize(&report_item->usage_path->link);
 					list_remove (stack.next);
-=======
-					list_prepend (&parser->stack, &new_report_item->link);
-					
-					break;
-				case USB_HID_REPORT_TAG_POP:
-					// restore current state from stack
-					if(list_empty (&parser->stack)) {
-						return EINVAL;
-					}
-					
-					report_item = list_get_instance(&parser->stack, usb_hid_report_item_t, link);
-					list_remove (parser->stack.next);
->>>>>>> 8595577b
 					
 					break;
 					
@@ -810,7 +751,6 @@
 		return;
 	}
 
-<<<<<<< HEAD
 	// free collection paths
 	usb_hid_report_path_t *path;
 	while(!list_empty(&report->collection_paths)) {
@@ -828,13 +768,6 @@
 		while(!list_empty(&report_des->report_items)) {
 			field = list_get_instance(report_des->report_items.next, usb_hid_report_field_t, link);
 			list_remove(&field->link);
-=======
-	parser->use_report_id = 0;
-
-	usb_hid_free_report_list(&parser->input);
-	usb_hid_free_report_list(&parser->output);
-	usb_hid_free_report_list(&parser->feature);
->>>>>>> 8595577b
 
 			free(field);
 		}
@@ -857,17 +790,7 @@
     const uint8_t *data, size_t size)
 {
 	link_t *list_item;
-<<<<<<< HEAD
 	usb_hid_report_field_t *item;
-=======
-	usb_hid_report_item_t *item;
-	uint8_t *keys;
-	uint8_t item_value;
-	size_t key_count=0;
-	size_t i=0;
-	size_t j=0;
-	uint8_t report_id = 0;
->>>>>>> 8595577b
 
 	uint8_t report_id = 0;
 	usb_hid_report_description_t *report_des;
@@ -881,7 +804,6 @@
 		report_id = data[0];
 	}
 
-<<<<<<< HEAD
 	report_des = usb_hid_report_find_description(report, report_id, type);
 
 	/* read data */
@@ -901,35 +823,6 @@
 				// array item ???
 				if(!((item->usage_minimum == 0) && (item->usage_maximum == 0))) {
 					item->usage = item->value + item->usage_minimum;
-=======
-	if(parser->use_report_id != 0) {
-		report_id = data[0];
-		usb_hid_report_path_set_report_id(path, report_id);
-	}
-
-	/* read data */
-	list_item = parser->input.next;	   
-	while(list_item != &(parser->input)) {
-
-		item = list_get_instance(list_item, usb_hid_report_item_t, link);
-
-		if(!USB_HID_ITEM_FLAG_CONSTANT(item->item_flags) && 
-		   (usb_hid_report_compare_usage_path(item->usage_path, path, flags) == EOK)) {
-			for(j=0; j<(size_t)(item->count); j++) {
-				if((USB_HID_ITEM_FLAG_VARIABLE(item->item_flags) == 0) ||
-				   ((item->usage_minimum == 0) && (item->usage_maximum == 0))) {
-					// variable item
-					keys[i++] = usb_hid_translate_data(item, data,j);
-				}
-				else {
-					// bitmapa
-					if((item_value = usb_hid_translate_data(item, data, j)) != 0) {
-						keys[i++] = (item->count - 1 - j) + item->usage_minimum;
-					}
-					else {
-						keys[i++] = 0;
-					}
->>>>>>> 8595577b
 				}
 			}
 			else {
@@ -940,11 +833,6 @@
 		}
 		list_item = list_item->next;
 	}
-<<<<<<< HEAD
-=======
-
-	callbacks->keyboard(keys, key_count, report_id, arg);
->>>>>>> 8595577b
 	   
 	return EOK;
 	
@@ -968,11 +856,7 @@
 	int32_t mask;
 	const uint8_t *foo;
 
-<<<<<<< HEAD
 	// now only shot tags are allowed
-=======
-	// now only common numbers llowed
->>>>>>> 8595577b
 	if(item->size > 32) {
 		return 0;
 	}
@@ -992,11 +876,6 @@
 	}
 
 	offset = item->offset + (j * item->size);
-	if(item->id != 0) {
-		offset += 8;
-		usb_log_debug("MOVED OFFSET BY 1Byte, REPORT_ID(%d)\n", item->id);
-	}
-	
 	// FIXME
 	if((size_t)(offset/8) != (size_t)((offset+item->size-1)/8)) {
 		
@@ -1108,13 +987,7 @@
 	item->usage_page = usage_page;
 	item->flags = 0;
 	
-<<<<<<< HEAD
 	list_append (&item->link, &usage_path->head);
-=======
-	usb_log_debug("Appending usage %d, usage page %d\n", usage, usage_page);
-	
-	list_append (&usage_path->link, &item->link);
->>>>>>> 8595577b
 	usage_path->depth++;
 	return EOK;
 }
@@ -1471,27 +1344,19 @@
 	if(report_des == NULL){
 		return 0;
 	}
-<<<<<<< HEAD
 	
 	link_t *field_it = report_des->report_items.next;
 	usb_hid_report_field_t *field;
 	while(field_it != &report_des->report_items) {
 
 		field = list_get_instance(field_it, usb_hid_report_field_t, link);
-		usb_hid_report_path_append_item (field->collection_path, field->usage_page, field->usage);
-		if(usb_hid_report_compare_usage_path (field->collection_path, path, flags) == EOK) {
-			ret++;
-=======
-
-	item = parser->output.next;
-	while(&parser->output != item) {
-		report_item = list_get_instance(item, usb_hid_report_item_t, link);
-		if(!USB_HID_ITEM_FLAG_CONSTANT(report_item->item_flags) &&
-		   (usb_hid_report_compare_usage_path(report_item->usage_path, path, flags) == EOK)) {
-			ret += report_item->count;
->>>>>>> 8595577b
-		}
-		usb_hid_report_remove_last_item (field->collection_path);
+		if(USB_HID_ITEM_FLAG_CONSTANT(field->item_flags) == 0){
+			usb_hid_report_path_append_item (field->collection_path, field->usage_page, field->usage);
+			if(usb_hid_report_compare_usage_path (field->collection_path, path, flags) == EOK) {
+				ret++;
+			}
+			usb_hid_report_remove_last_item (field->collection_path);
+		}
 		
 		field_it = field_it->next;
 	}
@@ -1517,25 +1382,14 @@
 	int offset;
 	int length;
 	int32_t tmp_value;
-	size_t offset_prefix = 0;
 	
 	if(report == NULL) {
 		return EINVAL;
 	}
 
-<<<<<<< HEAD
 	if(report->use_report_ids != 0) {
 		buffer[0] = report_id;		
 	}
-=======
-	if(parser->use_report_id != 0) {
-		buffer[0] = path->report_id;
-		offset_prefix = 8;
-	}
-
-	usb_log_debug("OUTPUT BUFFER: %s\n", usb_debug_str_buffer(buffer,size, 0));
-	usb_log_debug("OUTPUT DATA[0]: %d, DATA[1]: %d, DATA[2]: %d\n", data[0], data[1], data[2]);
->>>>>>> 8595577b
 
 	usb_log_debug("OUTPUT BUFFER: %s\n", usb_debug_str_buffer(buffer,size, 0));
 
@@ -1553,28 +1407,16 @@
 			if((USB_HID_ITEM_FLAG_VARIABLE(report_item->item_flags) == 0) ||
 				((report_item->usage_minimum == 0) && (report_item->usage_maximum == 0))) {
 					
-<<<<<<< HEAD
 				// variable item
 				value = usb_hid_translate_data_reverse(report_item, report_item->value);
 				offset = report_item->offset;
-=======
-//				// variable item
-				value = usb_hid_translate_data_reverse(report_item, data[idx++]);
-				offset = report_item->offset + (i * report_item->size) + offset_prefix;
->>>>>>> 8595577b
 				length = report_item->size;
 			}
 			else {
 				//bitmap
-<<<<<<< HEAD
 				value += usb_hid_translate_data_reverse(report_item, report_item->value);
 				offset = report_item->offset;
 				length = report_item->size;
-=======
-				value += usb_hid_translate_data_reverse(report_item, data[idx++]);
-				offset = report_item->offset + offset_prefix;
-				length = report_item->size * report_item->count;
->>>>>>> 8595577b
 			}
 
 			if((offset/8) == ((offset+length-1)/8)) {
@@ -1694,26 +1536,6 @@
 }
 
 /**
- * Clones given report item structure and returns the new one
- *
- * @param item Report item structure to clone
- * @return Clonned item
- */
-usb_hid_report_item_t *usb_hid_report_item_clone(const usb_hid_report_item_t *item)
-{
-	usb_hid_report_item_t *new_report_item;
-	
-	if(!(new_report_item = malloc(sizeof(usb_hid_report_item_t)))) {
-		return NULL;
-	}					
-	memcpy(new_report_item,item, sizeof(usb_hid_report_item_t));
-	link_initialize(&(new_report_item->link));
-
-	return new_report_item;
-}
-
-
-/**
  *
  *
  *
@@ -1762,16 +1584,6 @@
 	return EOK;
 }
 
-int usb_hid_report_path_set_report_id(usb_hid_report_path_t *path, uint8_t report_id)
-{
-	if(path == NULL){
-		return EINVAL;
-	}
-
-	path->report_id = report_id;
-	return EOK;
-}
-
 
 usb_hid_report_item_t *usb_hid_report_item_clone(const usb_hid_report_item_t *item)
 {
@@ -1786,6 +1598,43 @@
 	return new_report_item;
 }
 
+
+usb_hid_report_field_t *usb_hid_report_get_sibling(usb_hid_report_t *report, 
+							usb_hid_report_field_t *field, 
+                            usb_hid_report_path_t *path, int flags, 
+                            usb_hid_report_type_t type)
+{
+	usb_hid_report_description_t *report_des = usb_hid_report_find_description (report, path->report_id, type);
+	link_t *field_it;
+	
+	if(report_des == NULL){
+		return NULL;
+	}
+
+	if(field == NULL){
+		// vezmu prvni co mathuje podle path!!
+		field_it = report_des->report_items.next;
+	}
+	else {
+		field_it = field->link.next;
+	}
+
+	while(field_it != &report_des->report_items) {
+		field = list_get_instance(field_it, usb_hid_report_field_t, link);
+			
+		usb_hid_report_path_append_item (field->collection_path, field->usage_page, field->usage);
+		if(usb_hid_report_compare_usage_path (field->collection_path, path, flags) == EOK){
+			usb_hid_report_remove_last_item (field->collection_path);
+			usb_log_debug("....OK\n");
+			return field;
+		}
+		usb_hid_report_remove_last_item (field->collection_path);
+
+		field_it = field_it->next;
+	}
+
+	return NULL;
+}
 /**
  * @}
  */