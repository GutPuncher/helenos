--- conflicted
+++ resolved
@@ -28,16 +28,7 @@
 #
 
 USPACE_PREFIX = ../..
-<<<<<<< HEAD
-EXTRA_CFLAGS = \
-	-Iinclude \
-	-Igeneric/private \
-	-I$(LIBUSB_PREFIX)/include \
-	-I$(LIBUSBHOST_PREFIX)/include \
-	-I$(LIBPCM_PREFIX)/include
-=======
 EXTRA_CFLAGS = -Igeneric/private
->>>>>>> d2d142af
 LIBRARY = libdrv
 LIBS = pcm
 
