/*
 * Copyright (c) 2010 Lenka Trochtova
 * Copyright (c) 2011 Jiri Svoboda
 * All rights reserved.
 *
 * Redistribution and use in source and binary forms, with or without
 * modification, are permitted provided that the following conditions
 * are met:
 *
 * - Redistributions of source code must retain the above copyright
 *   notice, this list of conditions and the following disclaimer.
 * - Redistributions in binary form must reproduce the above copyright
 *   notice, this list of conditions and the following disclaimer in the
 *   documentation and/or other materials provided with the distribution.
 * - The name of the author may not be used to endorse or promote products
 *   derived from this software without specific prior written permission.
 *
 * THIS SOFTWARE IS PROVIDED BY THE AUTHOR ``AS IS'' AND ANY EXPRESS OR
 * IMPLIED WARRANTIES, INCLUDING, BUT NOT LIMITED TO, THE IMPLIED WARRANTIES
 * OF MERCHANTABILITY AND FITNESS FOR A PARTICULAR PURPOSE ARE DISCLAIMED.
 * IN NO EVENT SHALL THE AUTHOR BE LIABLE FOR ANY DIRECT, INDIRECT,
 * INCIDENTAL, SPECIAL, EXEMPLARY, OR CONSEQUENTIAL DAMAGES (INCLUDING, BUT
 * NOT LIMITED TO, PROCUREMENT OF SUBSTITUTE GOODS OR SERVICES; LOSS OF USE,
 * DATA, OR PROFITS; OR BUSINESS INTERRUPTION) HOWEVER CAUSED AND ON ANY
 * THEORY OF LIABILITY, WHETHER IN CONTRACT, STRICT LIABILITY, OR TORT
 * (INCLUDING NEGLIGENCE OR OTHERWISE) ARISING IN ANY WAY OUT OF THE USE OF
 * THIS SOFTWARE, EVEN IF ADVISED OF THE POSSIBILITY OF SUCH DAMAGE.
 */

/** @addtogroup libdrv
 * @{
 */
/** @file
 */

#ifndef DDF_DRIVER_H_
#define DDF_DRIVER_H_

#include <async.h>
#include <ipc/devman.h>
#include <ipc/dev_iface.h>
#include "../dev_iface.h"


/*
 * Device
 */

typedef struct ddf_dev ddf_dev_t;
typedef struct ddf_fun ddf_fun_t;

/** Devices operations */
typedef struct ddf_dev_ops {
	/**
	 * Optional callback function called when a client is connecting to the
	 * device.
	 */
	int (*open)(ddf_fun_t *);
	
	/**
	 * Optional callback function called when a client is disconnecting from
	 * the device.
	 */
	void (*close)(ddf_fun_t *);
	
	/** The table of standard interfaces implemented by the device. */
	void *interfaces[DEV_IFACE_COUNT];
	
	/**
	 * The default handler of remote client requests. If the client's remote
	 * request cannot be handled by any of the standard interfaces, the
	 * default handler is used.
	 */
	remote_handler_t *default_handler;
} ddf_dev_ops_t;

/** Device structure */
struct ddf_dev;

/** Function structure */
struct ddf_fun;

/*
 * Driver
 */

/** Generic device driver operations */
typedef struct driver_ops {
	/** Callback method for passing a new device to the device driver */
	int (*dev_add)(ddf_dev_t *);
	
	/** Ask driver to remove a device */
	int (*dev_remove)(ddf_dev_t *);
	
	/** Inform driver a device disappeared */
	int (*dev_gone)(ddf_dev_t *);
	
	/** Ask driver to online a specific function */
	int (*fun_online)(ddf_fun_t *);
	
	/** Ask driver to offline a specific function */
	int (*fun_offline)(ddf_fun_t *);
} driver_ops_t;

/** Driver structure */
typedef struct driver {
	/** Name of the device driver */
	const char *name;
	/** Generic device driver operations */
	const driver_ops_t *driver_ops;
} driver_t;

extern int ddf_driver_main(const driver_t *);

extern void *ddf_dev_data_alloc(ddf_dev_t *, size_t);
extern void *ddf_dev_data_get(ddf_dev_t *);
extern devman_handle_t ddf_dev_get_handle(ddf_dev_t *);
extern const char *ddf_dev_get_name(ddf_dev_t *);
extern async_sess_t *ddf_dev_parent_sess_create(ddf_dev_t *);
extern async_sess_t *ddf_dev_parent_sess_get(ddf_dev_t *);
extern ddf_fun_t *ddf_fun_create(ddf_dev_t *, fun_type_t, const char *);
extern devman_handle_t ddf_fun_get_handle(ddf_fun_t *);
extern void ddf_fun_destroy(ddf_fun_t *);
extern void *ddf_fun_data_alloc(ddf_fun_t *, size_t);
extern void *ddf_fun_data_get(ddf_fun_t *);
extern const char *ddf_fun_get_name(ddf_fun_t *);
extern int ddf_fun_set_name(ddf_fun_t *, const char *);
extern ddf_dev_t *ddf_fun_get_dev(ddf_fun_t *);
extern int ddf_fun_bind(ddf_fun_t *);
extern int ddf_fun_unbind(ddf_fun_t *);
extern int ddf_fun_online(ddf_fun_t *);
extern int ddf_fun_offline(ddf_fun_t *);
extern int ddf_fun_add_match_id(ddf_fun_t *, const char *, int);
<<<<<<< HEAD
extern void ddf_fun_set_ops(ddf_fun_t *, ddf_dev_ops_t *);
extern void ddf_fun_set_conn_handler(ddf_fun_t *, async_port_handler_t);
=======
extern void ddf_fun_set_ops(ddf_fun_t *, const ddf_dev_ops_t *);
extern void ddf_fun_set_conn_handler(ddf_fun_t *, async_client_conn_t);
>>>>>>> 8351f9a4
extern int ddf_fun_add_to_category(ddf_fun_t *, const char *);

#endif

/**
 * @}
 */<|MERGE_RESOLUTION|>--- conflicted
+++ resolved
@@ -131,13 +131,8 @@
 extern int ddf_fun_online(ddf_fun_t *);
 extern int ddf_fun_offline(ddf_fun_t *);
 extern int ddf_fun_add_match_id(ddf_fun_t *, const char *, int);
-<<<<<<< HEAD
-extern void ddf_fun_set_ops(ddf_fun_t *, ddf_dev_ops_t *);
+extern void ddf_fun_set_ops(ddf_fun_t *, const ddf_dev_ops_t *);
 extern void ddf_fun_set_conn_handler(ddf_fun_t *, async_port_handler_t);
-=======
-extern void ddf_fun_set_ops(ddf_fun_t *, const ddf_dev_ops_t *);
-extern void ddf_fun_set_conn_handler(ddf_fun_t *, async_client_conn_t);
->>>>>>> 8351f9a4
 extern int ddf_fun_add_to_category(ddf_fun_t *, const char *);
 
 #endif
