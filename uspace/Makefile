#
# Copyright (c) 2005 Martin Decky
# All rights reserved.
#
# Redistribution and use in source and binary forms, with or without
# modification, are permitted provided that the following conditions
# are met:
#
# - Redistributions of source code must retain the above copyright
#   notice, this list of conditions and the following disclaimer.
# - Redistributions in binary form must reproduce the above copyright
#   notice, this list of conditions and the following disclaimer in the
#   documentation and/or other materials provided with the distribution.
# - The name of the author may not be used to endorse or promote products
#   derived from this software without specific prior written permission.
#
# THIS SOFTWARE IS PROVIDED BY THE AUTHOR ``AS IS'' AND ANY EXPRESS OR
# IMPLIED WARRANTIES, INCLUDING, BUT NOT LIMITED TO, THE IMPLIED WARRANTIES
# OF MERCHANTABILITY AND FITNESS FOR A PARTICULAR PURPOSE ARE DISCLAIMED.
# IN NO EVENT SHALL THE AUTHOR BE LIABLE FOR ANY DIRECT, INDIRECT,
# INCIDENTAL, SPECIAL, EXEMPLARY, OR CONSEQUENTIAL DAMAGES (INCLUDING, BUT
# NOT LIMITED TO, PROCUREMENT OF SUBSTITUTE GOODS OR SERVICES; LOSS OF USE,
# DATA, OR PROFITS; OR BUSINESS INTERRUPTION) HOWEVER CAUSED AND ON ANY
# THEORY OF LIABILITY, WHETHER IN CONTRACT, STRICT LIABILITY, OR TORT
# (INCLUDING NEGLIGENCE OR OTHERWISE) ARISING IN ANY WAY OUT OF THE USE OF
# THIS SOFTWARE, EVEN IF ADVISED OF THE POSSIBILITY OF SUCH DAMAGE.
#

-include ../Makefile.common
-include ../Makefile.config

## Common binaries
#

DIRS = \
	app/barber \
	app/bdsh \
	app/bithenge \
	app/blkdump \
	app/bnchmark \
	app/corecfg \
	app/devctl \
	app/dnscfg \
	app/dnsres \
	app/download \
	app/edit \
	app/fdisk \
	app/fontviewer \
	app/getterm \
	app/gunzip \
	app/init \
	app/inet \
	app/kill \
	app/killall \
	app/kio \
	app/loc \
	app/logset \
	app/mixerctl \
	app/mkfat \
	app/mkexfat \
	app/mkmfs \
	app/modplay \
	app/netecho \
	app/nterm \
	app/redir \
	app/rcutest \
	app/rcubench \
	app/sbi \
	app/sportdmp \
	app/stats \
	app/taskdump \
	app/tester \
	app/testread \
	app/testwrit \
	app/tetris \
	app/trace \
	app/top \
	app/untar \
	app/usbinfo \
	app/vuhid \
	app/nic \
	app/ping \
	app/pkg \
	app/sysinfo \
	app/sysinst \
	app/mkbd \
	app/date \
	app/vcalc \
	app/vdemo \
	app/viewer \
	app/vlaunch \
	app/vterm \
	app/df \
	app/wavplay \
	app/websrv \
	app/wifi_supplicant \
	srv/audio/hound \
	srv/clipboard \
	srv/locsrv \
	srv/logger \
	srv/klog \
	srv/devman \
	srv/loader \
	srv/net/dhcp \
	srv/net/dnsrsrv \
	srv/net/ethip \
	srv/net/inetsrv \
	srv/net/loopip \
	srv/net/nconfsrv \
	srv/net/slip \
	srv/net/tcp \
	srv/net/udp \
	srv/ns \
	srv/taskmon \
	srv/vfs \
	srv/bd/sata_bd \
	srv/bd/file_bd \
	srv/bd/rd \
	srv/bd/vbd \
	srv/fs/exfat \
	srv/fs/udf \
	srv/fs/fat \
	srv/fs/cdfs \
	srv/fs/tmpfs \
	srv/fs/mfs \
	srv/fs/locfs \
	srv/fs/ext4fs \
	srv/volsrv \
	srv/hid/compositor \
	srv/hid/console \
	srv/hid/s3c24xx_ts \
	srv/hid/isdv4_tablet \
	srv/hid/input \
	srv/hid/output \
	srv/hid/remcons \
	srv/hw/char/s3c24xx_uart \
	srv/hw/irc/apic \
	srv/hw/irc/i8259 \
	srv/hw/irc/obio \
	srv/hid/rfb \
	drv/audio/hdaudio \
	drv/audio/sb16 \
	drv/root/root \
	drv/root/virt \
	drv/block/ahci \
	drv/block/ata_bd \
	drv/block/ddisk \
	drv/bus/adb/cuda_adb \
	drv/bus/isa \
	drv/bus/pci/pciintel \
	drv/bus/usb/ehci \
	drv/bus/usb/ohci \
	drv/bus/usb/uhci \
	drv/bus/usb/usbflbk \
	drv/bus/usb/usbhid \
	drv/bus/usb/usbhub \
	drv/bus/usb/usbmast \
	drv/bus/usb/usbmid \
	drv/bus/usb/vhc \
<<<<<<< HEAD
	drv/bus/usb/xhci \
=======
	drv/char/i8042 \
	drv/char/ns8250 \
	drv/char/pl050 \
	drv/char/ps2mouse \
	drv/char/atkbd \
	drv/char/xtkbd \
	drv/test/test1 \
	drv/test/test2 \
	drv/test/test3 \
	drv/fb/amdm37x_dispc \
	drv/fb/kfb \
	drv/intctl/icp-ic \
>>>>>>> a416d070
	drv/nic/ne2k \
	drv/nic/e1k \
	drv/nic/rtl8139 \
	drv/nic/rtl8169 \
	drv/nic/ar9271 \
	drv/platform/amdm37x \
	drv/platform/icp \
	drv/platform/mac \
	drv/platform/malta \
	drv/platform/msim \
	drv/platform/pc \
	drv/time/cmos-rtc

## sun4u driver won't compile on 32-bit targets
ifeq ($(UARCH),sparc64)
	DIRS += \
		drv/platform/sun4u
endif

## Dynamic linking tests
#
ifeq ($(CONFIG_BUILD_SHARED_LIBS),y)
	DIRS += \
		app/dltest \
		app/dltests
endif

## System libraries
#

LIBC = lib/c
LIBS = \
	lib/fs \
	lib/block \
	lib/crypto \
	lib/clui \
	lib/dltest \
	lib/fdisk \
	lib/fmtutil \
	lib/scsi \
	lib/compress \
	lib/softint \
	lib/softfloat \
	lib/drv \
	lib/graph \
	lib/gui \
	lib/hound \
	lib/http \
	lib/softrend \
	lib/draw \
	lib/label \
	lib/math \
	lib/nettl \
	lib/nic \
	lib/ext4 \
	lib/trackmod \
	lib/uri \
	lib/usb \
	lib/usbhost \
	lib/usbdev \
	lib/usbhid \
	lib/usbvirt \
	lib/pcm \
	lib/pcut \
	lib/bithenge \
	lib/posix \
	lib/ieee80211

LIBC_BUILD = $(addsuffix .build,$(LIBC))
LIBS_BUILD = $(addsuffix .build,$(LIBS))
LIBN_BUILD = $(addsuffix .build,$(LIBN))
BUILDS := $(addsuffix .build,$(DIRS))
BUILDS_TESTS := $(addsuffix .build-test,$(DIRS) $(LIBS) lib/c)

CLEANS := $(addsuffix .clean,$(DIRS)) $(addsuffix .clean,$(LIBN)) $(addsuffix .clean,$(LIBS)) $(addsuffix .clean,$(LIBC))

.PHONY: all $(LIBC_BUILD) $(LIBS_BUILD) $(LIBN_BUILD) $(BUILDS) $(CLEANS) clean

all: $(BUILDS) $(BUILDS_TESTS)

$(BUILDS_TESTS): $(LIBC_BUILD) $(LIBS_BUILD) $(LIBN_BUILD)
	$(MAKE) -r -C $(basename $@) all-test PRECHECK=$(PRECHECK)

clean: $(CLEANS)

$(CLEANS):
	-$(MAKE) -r -C $(basename $@) clean

$(BUILDS): $(LIBC_BUILD) $(LIBS_BUILD) $(LIBN_BUILD)
	$(MAKE) -r -C $(basename $@) all PRECHECK=$(PRECHECK)

$(LIBN_BUILD): $(LIBC_BUILD) $(LIBS_BUILD)
	$(MAKE) -r -C $(basename $@) all PRECHECK=$(PRECHECK)

$(LIBS_BUILD): $(LIBC_BUILD)
	$(MAKE) -r -C $(basename $@) all PRECHECK=$(PRECHECK)

$(LIBC_BUILD):
	$(MAKE) -r -C $(basename $@) all PRECHECK=$(PRECHECK)<|MERGE_RESOLUTION|>--- conflicted
+++ resolved
@@ -157,9 +157,7 @@
 	drv/bus/usb/usbmast \
 	drv/bus/usb/usbmid \
 	drv/bus/usb/vhc \
-<<<<<<< HEAD
 	drv/bus/usb/xhci \
-=======
 	drv/char/i8042 \
 	drv/char/ns8250 \
 	drv/char/pl050 \
@@ -172,7 +170,6 @@
 	drv/fb/amdm37x_dispc \
 	drv/fb/kfb \
 	drv/intctl/icp-ic \
->>>>>>> a416d070
 	drv/nic/ne2k \
 	drv/nic/e1k \
 	drv/nic/rtl8139 \
