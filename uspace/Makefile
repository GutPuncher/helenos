--- conflicted
+++ resolved
@@ -104,18 +104,7 @@
 	srv/hid/input \
 	srv/hid/remcons \
 	srv/hw/char/s3c24xx_uart \
-<<<<<<< HEAD
-	srv/net/il/arp \
-	srv/net/il/ip \
-	srv/net/tl/icmp \
-	srv/net/tl/udp \
-	srv/net/tl/tcp \
-	srv/net/nil/eth \
-	srv/net/nil/nildummy \
-	srv/net/net \
 	drv/audio/sb16 \
-=======
->>>>>>> 0bbd13e2
 	drv/infrastructure/root \
 	drv/infrastructure/rootvirt \
 	drv/char/i8042 \
