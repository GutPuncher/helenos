/*
 * Copyright (c) 2008 Jakub Jermar
 * All rights reserved.
 *
 * Redistribution and use in source and binary forms, with or without
 * modification, are permitted provided that the following conditions
 * are met:
 *
 * - Redistributions of source code must retain the above copyright
 *   notice, this list of conditions and the following disclaimer.
 * - Redistributions in binary form must reproduce the above copyright
 *   notice, this list of conditions and the following disclaimer in the
 *   documentation and/or other materials provided with the distribution.
 * - The name of the author may not be used to endorse or promote products
 *   derived from this software without specific prior written permission.
 *
 * THIS SOFTWARE IS PROVIDED BY THE AUTHOR ``AS IS'' AND ANY EXPRESS OR
 * IMPLIED WARRANTIES, INCLUDING, BUT NOT LIMITED TO, THE IMPLIED WARRANTIES
 * OF MERCHANTABILITY AND FITNESS FOR A PARTICULAR PURPOSE ARE DISCLAIMED.
 * IN NO EVENT SHALL THE AUTHOR BE LIABLE FOR ANY DIRECT, INDIRECT,
 * INCIDENTAL, SPECIAL, EXEMPLARY, OR CONSEQUENTIAL DAMAGES (INCLUDING, BUT
 * NOT LIMITED TO, PROCUREMENT OF SUBSTITUTE GOODS OR SERVICES; LOSS OF USE,
 * DATA, OR PROFITS; OR BUSINESS INTERRUPTION) HOWEVER CAUSED AND ON ANY
 * THEORY OF LIABILITY, WHETHER IN CONTRACT, STRICT LIABILITY, OR TORT
 * (INCLUDING NEGLIGENCE OR OTHERWISE) ARISING IN ANY WAY OUT OF THE USE OF
 * THIS SOFTWARE, EVEN IF ADVISED OF THE POSSIBILITY OF SUCH DAMAGE.
 */

/** @addtogroup fs
 * @{
 */

/**
 * @file vfs_lookup.c
 * @brief
 */

#include "vfs.h"
#include <macros.h>
#include <async.h>
#include <errno.h>
#include <str.h>
#include <stdarg.h>
#include <bool.h>
#include <fibril_synch.h>
#include <adt/list.h>
#include <vfs/canonify.h>

#define min(a, b)  ((a) < (b) ? (a) : (b))

FIBRIL_MUTEX_INITIALIZE(plb_mutex);
LIST_INITIALIZE(plb_entries);	/**< PLB entry ring buffer. */
uint8_t *plb = NULL;

/** Perform a path lookup.
 *
 * @param path    Path to be resolved; it must be a NULL-terminated
 *                string.
 * @param lflag   Flags to be used during lookup.
 * @param result  Empty structure where the lookup result will be stored.
 *                Can be NULL.
 * @param altroot If non-empty, will be used instead of rootfs as the root
 *                of the whole VFS tree.
 *
 * @return EOK on success or an error code from errno.h.
 *
 */
int vfs_lookup_internal(char *path, int lflag, vfs_lookup_res_t *result,
    vfs_pair_t *altroot, ...)
{
	vfs_pair_t *root;

	if (altroot)
		root = altroot;
	else
		root = &rootfs;

	if (!root->fs_handle)
		return ENOENT;
	
	size_t len;
	path = canonify(path, &len);
	if (!path)
		return EINVAL;
	
	fs_index_t index = 0;
	if (lflag & L_LINK) {
		va_list ap;

		va_start(ap, altroot);
		index = va_arg(ap, fs_index_t);
		va_end(ap);
	}
	
	fibril_mutex_lock(&plb_mutex);

	plb_entry_t entry;
	link_initialize(&entry.plb_link);
	entry.len = len;

	size_t first;	/* the first free index */
	size_t last;	/* the last free index */

	if (list_empty(&plb_entries)) {
		first = 0;
		last = PLB_SIZE - 1;
	} else {
		plb_entry_t *oldest = list_get_instance(
		    list_first(&plb_entries), plb_entry_t, plb_link);
		plb_entry_t *newest = list_get_instance(
		    list_last(&plb_entries), plb_entry_t, plb_link);

		first = (newest->index + newest->len) % PLB_SIZE;
		last = (oldest->index - 1) % PLB_SIZE;
	}

	if (first <= last) {
		if ((last - first) + 1 < len) {
			/*
			 * The buffer cannot absorb the path.
			 */
			fibril_mutex_unlock(&plb_mutex);
			return ELIMIT;
		}
	} else {
		if (PLB_SIZE - ((first - last) + 1) < len) {
			/*
			 * The buffer cannot absorb the path.
			 */
			fibril_mutex_unlock(&plb_mutex);
			return ELIMIT;
		}
	}

	/*
	 * We know the first free index in PLB and we also know that there is
	 * enough space in the buffer to hold our path.
	 */

	entry.index = first;
	entry.len = len;

	/*
	 * Claim PLB space by inserting the entry into the PLB entry ring
	 * buffer.
	 */
	list_append(&entry.plb_link, &plb_entries);
	
	fibril_mutex_unlock(&plb_mutex);

	/*
	 * Copy the path into PLB.
	 */
	size_t cnt1 = min(len, (PLB_SIZE - first) + 1);
	size_t cnt2 = len - cnt1;
	
	memcpy(&plb[first], path, cnt1);
	memcpy(plb, &path[cnt1], cnt2);

	ipc_call_t answer;
	async_exch_t *exch = vfs_exchange_grab(root->fs_handle);
	aid_t req = async_send_5(exch, VFS_OUT_LOOKUP, (sysarg_t) first,
	    (sysarg_t) (first + len - 1) % PLB_SIZE,
	    (sysarg_t) root->service_id, (sysarg_t) lflag, (sysarg_t) index,
	    &answer);
	
	sysarg_t rc;
	async_wait_for(req, &rc);
	vfs_exchange_release(exch);
	
	fibril_mutex_lock(&plb_mutex);
	list_remove(&entry.plb_link);
	/*
	 * Erasing the path from PLB will come handy for debugging purposes.
	 */
	memset(&plb[first], 0, cnt1);
	memset(plb, 0, cnt2);
	fibril_mutex_unlock(&plb_mutex);
	
	if ((int) rc < EOK)
		return (int) rc;

	if (!result)
		return EOK;
	
	result->triplet.fs_handle = (fs_handle_t) rc;
	result->triplet.service_id = (service_id_t) IPC_GET_ARG1(answer);
	result->triplet.index = (fs_index_t) IPC_GET_ARG2(answer);
	result->size =
	    (aoff64_t) MERGE_LOUP32(IPC_GET_ARG3(answer), IPC_GET_ARG4(answer));
	result->lnkcnt = (unsigned int) IPC_GET_ARG5(answer);
	
	if (lflag & L_FILE)
		result->type = VFS_NODE_FILE;
	else if (lflag & L_DIRECTORY)
		result->type = VFS_NODE_DIRECTORY;
	else
		result->type = VFS_NODE_UNKNOWN;
	
	return EOK;
}

<<<<<<< HEAD
/** Perform a node open operation.
 *
 * @return EOK on success or an error code from errno.h.
 *
 */
int vfs_open_node_internal(vfs_lookup_res_t *result)
{
	async_exch_t *exch = vfs_exchange_grab(result->triplet.fs_handle);
	
	ipc_call_t answer;
	aid_t req = async_send_2(exch, VFS_OUT_OPEN_NODE,
	    (sysarg_t) result->triplet.service_id,
	    (sysarg_t) result->triplet.index, &answer);
	
	sysarg_t rc;
	async_wait_for(req, &rc);
	vfs_exchange_release(exch);
	
	if (rc == EOK) {
		result->size =
		    MERGE_LOUP32(IPC_GET_ARG1(answer), IPC_GET_ARG2(answer));
		result->lnkcnt = (unsigned int) IPC_GET_ARG3(answer);
		if (IPC_GET_ARG4(answer) & L_FILE)
			result->type = VFS_NODE_FILE;
		else if (IPC_GET_ARG4(answer) & L_DIRECTORY)
			result->type = VFS_NODE_DIRECTORY;
		else
			result->type = VFS_NODE_UNKNOWN;
	}
	
	return rc;
}

=======
>>>>>>> d894fbdb
/**
 * @}
 */<|MERGE_RESOLUTION|>--- conflicted
+++ resolved
@@ -200,42 +200,6 @@
 	return EOK;
 }
 
-<<<<<<< HEAD
-/** Perform a node open operation.
- *
- * @return EOK on success or an error code from errno.h.
- *
- */
-int vfs_open_node_internal(vfs_lookup_res_t *result)
-{
-	async_exch_t *exch = vfs_exchange_grab(result->triplet.fs_handle);
-	
-	ipc_call_t answer;
-	aid_t req = async_send_2(exch, VFS_OUT_OPEN_NODE,
-	    (sysarg_t) result->triplet.service_id,
-	    (sysarg_t) result->triplet.index, &answer);
-	
-	sysarg_t rc;
-	async_wait_for(req, &rc);
-	vfs_exchange_release(exch);
-	
-	if (rc == EOK) {
-		result->size =
-		    MERGE_LOUP32(IPC_GET_ARG1(answer), IPC_GET_ARG2(answer));
-		result->lnkcnt = (unsigned int) IPC_GET_ARG3(answer);
-		if (IPC_GET_ARG4(answer) & L_FILE)
-			result->type = VFS_NODE_FILE;
-		else if (IPC_GET_ARG4(answer) & L_DIRECTORY)
-			result->type = VFS_NODE_DIRECTORY;
-		else
-			result->type = VFS_NODE_UNKNOWN;
-	}
-	
-	return rc;
-}
-
-=======
->>>>>>> d894fbdb
 /**
  * @}
  */