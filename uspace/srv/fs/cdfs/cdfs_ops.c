--- conflicted
+++ resolved
@@ -266,11 +266,7 @@
 	.hash = nodes_hash,
 	.key_hash = nodes_key_hash,
 	.key_equal = nodes_key_equal,
-<<<<<<< HEAD
-	.equal = 0,
-=======
 	.equal = NULL,
->>>>>>> 94795812
 	.remove_callback = nodes_remove_callback
 };
 
