--- conflicted
+++ resolved
@@ -32,11 +32,7 @@
 
 ATSIGN = %
 
-<<<<<<< HEAD
-GCC_CFLAGS += -march=$(subst _,-,$(PROCESSOR))
-=======
-GCC_CFLAGS += -march=armv4 -fno-omit-frame-pointer -mapcs-frame
->>>>>>> 60d931d2
+GCC_CFLAGS += -fno-omit-frame-pointer -mapcs-frame -march=$(subst _,-,$(PROCESSOR))
 
 BITS = 32
 ENDIANESS = LE
