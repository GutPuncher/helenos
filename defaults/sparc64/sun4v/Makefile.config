# Machine type
MACHINE = generic

# CPU type
PROCESSOR = sun4v

CONFIG_RD_EXTERNAL = n

# CONFIG_LOG = y

CONFIG_SMP = n

<<<<<<< HEAD
CONFIG_FB = n
=======
CONFIG_TSB = n

CONFIG_FB = n

NETWORKING = none
>>>>>>> b03a6661
<|MERGE_RESOLUTION|>--- conflicted
+++ resolved
@@ -10,12 +10,6 @@
 
 CONFIG_SMP = n
 
-<<<<<<< HEAD
-CONFIG_FB = n
-=======
-CONFIG_TSB = n
-
 CONFIG_FB = n
 
 NETWORKING = none
->>>>>>> b03a6661
